--- conflicted
+++ resolved
@@ -19,11 +19,7 @@
     "react-vis": "^1.11.7"
   },
   "scripts": {
-<<<<<<< HEAD
-    "start": "node scripts/dependencies.js && node scripts/start.js",
-=======
     "start": "test -f src/data/dependencies.json || node scripts/dependencies.js && node scripts/start.js",
->>>>>>> 1ae48a25
     "build": "node scripts/dependencies.js && node scripts/build.js",
     "test": "test -f src/data/dependencies.json || node scripts/dependencies.js && node scripts/test.js"
   },
