/* SPDX-License-Identifier: Apache-2.0
 *
 * BenchExec is a framework for reliable benchmarking.
 * This file is part of BenchExec.
 * Copyright (C) Dirk Beyer. All rights reserved.
 */
import React from "react";
import ReactModal from "react-modal";
import { FontAwesomeIcon } from "@fortawesome/react-fontawesome";
import { faTimes, faArrowLeft } from "@fortawesome/free-solid-svg-icons";
import { isOkStatus } from "../utils/utils";
import zip from "../vendor/zip.js/index.js";
import classNames from "classnames";
import path from "path";
import TaskDefinitionViewer from "./TaskDefinitionViewer.js";

const zipEntriesCache = {};

export default class LinkOverlay extends React.Component {
  constructor(props) {
    super(props);
    const isYAML = props.link ? this.isYAMLFile(props.link) : false;
    this.state = {
      isYAML,
      content: `loading file: ${props.link}`,
      currentFile: props.link,
      isSecondLevel: false,
    };
  }

  componentDidMount() {
<<<<<<< HEAD
    this.loadContent(this.props.link);
    window.history.pushState({}, "", "");
    window.addEventListener("popstate", this.props.close, false);
=======
    this.loadFile(this.props.link);
>>>>>>> bd9d3dad
  }

  // Focus modal container when new content is loaded into the modal for accessibility via keyboard
  componentDidUpdate() {
    const modalContainer = document.getElementById("modal-container");
    if (modalContainer) {
      modalContainer.focus();
    }
  }

  componentWillUnmount() {
    window.removeEventListener("popstate", this.props.close, false);
  }

  isYAMLFile(filePath) {
    return filePath.endsWith(".yml");
  }

  loadNewFile = (relativeURL) => {
    const newURL = path.join(this.props.link, "../" + relativeURL);
    this.setState({
      isYAML: this.isYAMLFile(relativeURL),
      isSecondLevel: true,
      content: `loading file: ${newURL}`,
    });
    this.loadFile(newURL);
  };

  loadOriginalFile = () => {
    this.setState({
      isYAML: this.isYAMLFile(this.props.link),
      isSecondLevel: false,
      content: `loading file: ${this.props.link}`,
      error: undefined,
    });
    this.loadFile(this.props.link);
  };

  loadOriginalFileIfEnter = (e) => {
    if (e.key === "Enter") {
      this.loadOriginalFile();
    }
  };

  /*
   * Loads the file of the given url. Four different approaches to load the file will be made in case the previous one fails:
   * 1) AJAX request -> fails for ZIP archives
   * 2) HTTP Range request for file in ZIP archive -> fails for ZIPs on the local disk
   * 3) Normal HTTP request for file in ZIP archive -> fails for Google Chrome for ZIPs on the local disk
   * 4) Manually via XMLHttpRequest
   */
  async loadFile(url) {
    if (url) {
      this.setState({ currentFile: url });
      try {
        const response = await fetch(url);
        if (isOkStatus(response.status)) {
          const content = await response.text();
          this.setState({ content });
        } else {
          this.loadFileFromZip(url);
        }
      } catch (e) {
        this.loadFileFromZip(url);
      }
    }
  }

  /* Loads the file from a ZIP archive and stores the entries in a cache for faster future access. */
  loadFileFromZip(url) {
    const decodedUrl = decodeURIComponent(url);
    const folderSplitterSlash =
      decodedUrl.lastIndexOf("/") > decodedUrl.lastIndexOf("\\") ? "/" : "\\";
    const folderSplitPos = decodedUrl.lastIndexOf(folderSplitterSlash);
    const zipPath = decodedUrl.substring(0, folderSplitPos) + ".zip";
    const splittedUrl = decodedUrl.split(folderSplitterSlash);
    const zipFile = `${splittedUrl[splittedUrl.length - 2]}/${
      splittedUrl[splittedUrl.length - 1]
    }`;

    if (zipPath in zipEntriesCache) {
      this.loadFileFromZipEntries(zipEntriesCache[zipPath], zipFile, zipPath);
    } else {
      this.readZipArchive(zipPath, zipFile);
    }
  }

  /* Tries to read the file from a ZIP archive with a HTTP range request.  */
  readZipArchive(zipPath, zipFile) {
    try {
      zip.createReader(
        new zip.HttpRangeReader(zipPath),
        (zipReader) => this.loadFileFromZipArchive(zipReader, zipFile, zipPath),
        (error) => {
          if (error === "HTTP Range not supported.") {
            this.readZipArchiveNoHttpRange(zipPath, zipFile);
          } else {
            this.setError(
              `HTTP request for the file "${zipFile}" failed`,
              error,
            );
          }
        },
      );
    } catch (error) {
      this.setError("ZIP reader could not be initialized", error);
    }
  }

  /* Tries to read the file from a ZIP archive with a normal HTTP request.  */
  readZipArchiveNoHttpRange(zipPath, zipFile) {
    try {
      zip.createReader(
        new zip.HttpReader(zipPath),
        (zipReader) => this.loadFileFromZipArchive(zipReader, zipFile, zipPath),
        (error) => {
          this.readZipArchiveManually(zipPath, zipFile);
        },
      );
    } catch (error) {
      this.setError("ZIP reader could not be initialized", error);
    }
  }

  /*
   * Loads a file from the zip archive with a HTTP request manually. This should only be necessary
   * for Google Chrome as a HTTP Reader does not work there.
   */
  readZipArchiveManually(zipPath, zipFile) {
    try {
      const xhr = new XMLHttpRequest();
      xhr.responseType = "arraybuffer";
      xhr.addEventListener(
        "load",
        () => {
          zip.createReader(
            new zip.ArrayBufferReader(xhr.response),
            (zipReader) =>
              this.loadFileFromZipArchive(zipReader, zipFile, zipPath),
            this.setError,
          );
        },
        false,
      );
      xhr.addEventListener("error", this.setError, false);
      xhr.open("GET", zipPath);
      xhr.send();
    } catch (error) {
      this.setError(`HTTP request for the file "${zipFile}" failed`, error);
    }
  }

  loadFileFromZipArchive = (zipReader, zipFile, zipPath) => {
    zipReader.getEntries((entries) => {
      zipEntriesCache[zipPath] = entries;
      this.loadFileFromZipEntries(entries, zipFile, zipPath);
    });
  };

  loadFileFromZipEntries(entries, zipFile, zipPath) {
    const entry = entries.find((entry) => entry.filename === zipFile);
    if (entry) {
      entry.getData(new zip.TextWriter(), (content) =>
        this.setState({ content }),
      );
    } else {
      this.setError(`Could not find the file "${zipFile}" in "${zipPath}"`);
    }
  }

  /*
   * Sets the error message of the overlay. In case an error object was provided and the
   * error object is a plain string, this error object will be set for the message. Otherwise
   * the simple error message, i.e. the first parameter, will be set.
   */
  setError = (errorMsg, errorObj) => {
    const error =
      errorObj && typeof errorObj === "string" ? errorObj : errorMsg;
    this.setState({ error: `${error}` });
  };

  render() {
    ReactModal.setAppElement(document.getElementById("root"));
    return (
      <ReactModal
        id="modal-container"
        ariaHideApp={false}
        className={classNames("overlay", {
          "second-level": this.state.isSecondLevel,
        })}
        isOpen={true}
        onRequestClose={this.props.close}
      >
        <div className="link-overlay-header-container">
          <FontAwesomeIcon
            icon={faTimes}
            onClick={this.props.close}
            className="closing"
          />
          {this.state.isSecondLevel ? (
            <span
              className="link-overlay-back-button"
              tabIndex="0"
              role="button"
              onClick={this.loadOriginalFile}
              onKeyDown={this.loadOriginalFileIfEnter}
            >
              <FontAwesomeIcon
                className="link-overlay-back-icon"
                icon={faArrowLeft}
              />
              Back to task definition
            </span>
          ) : (
            ""
          )}
        </div>
        {!this.state.error ? (
          this.state.isYAML ? (
            <TaskDefinitionViewer
              yamlText={this.state.content}
              loadNewFile={this.loadNewFile}
            />
          ) : (
            <pre className="link-overlay-text">{this.state.content}</pre>
          )
        ) : (
          <div className="link-overlay-text">
            <p style={{ marginTop: "0" }}>
              Error while loading content ({this.state.error}).
            </p>
            <p>
              This could be a problem of the{" "}
              <a href="https://en.wikipedia.org/wiki/Same-origin_policy">
                same-origin policy
              </a>{" "}
              of your browser.
            </p>
            {window.location.href.indexOf("file://") === 0 ? (
              <>
                <p>
                  If you are using Google Chrome, try launching it with a flag
                  --allow-file-access-from-files.
                </p>
                <p>
                  Firefox can access files from local directories by default,
                  but this does not work for files that are not beneath the same
                  directory as this HTML page.
                </p>
              </>
            ) : null}
            <p>
              You can try to download the file:{" "}
              <a href={this.state.currentFile}>{this.state.currentFile}</a>
            </p>
          </div>
        )}
      </ReactModal>
    );
  }
}<|MERGE_RESOLUTION|>--- conflicted
+++ resolved
@@ -29,13 +29,9 @@
   }
 
   componentDidMount() {
-<<<<<<< HEAD
-    this.loadContent(this.props.link);
+    this.loadFile(this.props.link);
     window.history.pushState({}, "", "");
     window.addEventListener("popstate", this.props.close, false);
-=======
-    this.loadFile(this.props.link);
->>>>>>> bd9d3dad
   }
 
   // Focus modal container when new content is loaded into the modal for accessibility via keyboard
