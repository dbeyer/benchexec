# BenchExec is a framework for reliable benchmarking.
# This file is part of BenchExec.
#
# Copyright (C) 2007-2015  Dirk Beyer
# All rights reserved.
#
# Licensed under the Apache License, Version 2.0 (the "License");
# you may not use this file except in compliance with the License.
# You may obtain a copy of the License at
#
#     http://www.apache.org/licenses/LICENSE-2.0
#
# Unless required by applicable law or agreed to in writing, software
# distributed under the License is distributed on an "AS IS" BASIS,
# WITHOUT WARRANTIES OR CONDITIONS OF ANY KIND, either express or implied.
# See the License for the specific language governing permissions and
# limitations under the License.

# prepare for Python 3
from __future__ import absolute_import, division, print_function, unicode_literals

import argparse
import bz2
import collections
import copy
from decimal import Decimal, InvalidOperation
import gzip
import io
import itertools
import logging
import os.path
import signal
import subprocess
import sys
import time
import math
import urllib.parse
import urllib.request
from xml.etree import ElementTree

import tempita
from functools import reduce

from benchexec import __version__, BenchExecException
import benchexec.model as model
import benchexec.result as result
import benchexec.util
from benchexec.tablegenerator import util as Util
from benchexec.tablegenerator.columns import Column, ColumnType, get_column_type
import zipfile

# Process pool for parallel work.
# Some of our loops are CPU-bound (e.g., statistics calculations), thus we use
# processes, not threads.
# Fully initialized only in main() because we cannot do so in the worker processes.
parallel = Util.DummyExecutor()

# Most important columns that should be shown first in tables (in the given order)
MAIN_COLUMNS = ["status", "category", "cputime", "walltime", "memUsage", "cpuenergy"]

NAME_START = "results"  # first part of filename of table

DEFAULT_OUTPUT_PATH = "results/"

LIB_URL = "https://cdn.jsdelivr.net"
LIB_URL_OFFLINE = "lib/javascript"

TEMPLATE_FILE_NAME = os.path.join(os.path.dirname(__file__), "template.{format}")
TEMPLATE_FORMATS = ["html", "csv"]
TEMPLATE_ENCODING = "UTF-8"
TEMPLATE_NAMESPACE = {
    "flatten": Util.flatten,
    "json": Util.to_json,
    "create_link": Util.create_link,
    "format_options": Util.format_options,
}

_BYTE_FACTOR = 1000  # bytes in a kilobyte

UNIT_CONVERSION = {
    "s": {"ms": 1000, "min": 1.0 / 60, "h": 1.0 / 3600},
    "B": {"kB": 1.0 / 10 ** 3, "MB": 1.0 / 10 ** 6, "GB": 1.0 / 10 ** 9},
    "J": {
        "kJ": 1.0 / 10 ** 3,
        "Ws": 1,
        "kWs": 1.0 / 1000,
        "Wh": 1.0 / 3600,
        "kWh": 1.0 / (1000 * 3600),
        "mWh": 1.0 / (1000 * 1000 * 3600),
    },
}

nan = float("nan")
inf = float("inf")


def parse_table_definition_file(file):
    """
    Read an parse the XML of a table-definition file.
    @return: an ElementTree object for the table definition
    """
    logging.info("Reading table definition from '%s'...", file)
    if not os.path.isfile(file):
        logging.error("File '%s' does not exist.", file)
        exit(1)

    try:
        tableGenFile = ElementTree.ElementTree().parse(file)
    except IOError as e:
        logging.error("Could not read result file %s: %s", file, e)
        exit(1)
    except ElementTree.ParseError as e:
        logging.error("Table file %s is invalid: %s", file, e)
        exit(1)
    if "table" != tableGenFile.tag:
        logging.error(
            "Table file %s is invalid: It's root element is not named 'table'.", file
        )
        exit(1)
    return tableGenFile


def table_definition_lists_result_files(table_definition):
    return any(tag.tag in ["result", "union"] for tag in table_definition)


def load_results_from_table_definition(
    table_definition, table_definition_file, options
):
    """
    Load all results in files that are listed in the given table-definition file.
    @return: a list of RunSetResult objects
    """
    default_columns = extract_columns_from_table_definition_file(
        table_definition, table_definition_file
    )
    columns_relevant_for_diff = _get_columns_relevant_for_diff(default_columns)

    results = []
    for tag in table_definition:
        if tag.tag == "result":
            columns = (
                extract_columns_from_table_definition_file(tag, table_definition_file)
                or default_columns
            )
            run_set_id = tag.get("id")
            for resultsFile in get_file_list_from_result_tag(
                tag, table_definition_file
            ):
                results.append(
                    parallel.submit(
                        load_result,
                        resultsFile,
                        options,
                        run_set_id,
                        columns,
                        columns_relevant_for_diff,
                    )
                )

        elif tag.tag == "union":
            results.append(
                parallel.submit(
                    handle_union_tag,
                    tag,
                    table_definition_file,
                    options,
                    default_columns,
                    columns_relevant_for_diff,
                )
            )

    return [future.result() for future in results]


def handle_union_tag(
    tag, table_definition_file, options, default_columns, columns_relevant_for_diff
):
    columns = (
        extract_columns_from_table_definition_file(tag, table_definition_file)
        or default_columns
    )
    result = RunSetResult([], collections.defaultdict(list), columns)

    for resultTag in tag.findall("result"):
        if extract_columns_from_table_definition_file(resultTag, table_definition_file):
            logging.warning(
                "<result> tags within <union> tags may not contain <column> tags, "
                "these column declarations will be ignored. Please move them to the <union> tag."
            )
        run_set_id = resultTag.get("id")
        for resultsFile in get_file_list_from_result_tag(
            resultTag, table_definition_file
        ):
            result_xml = parse_results_file(resultsFile, run_set_id)
            if result_xml is not None:
                result.append(resultsFile, result_xml, options.all_columns)

    if not result._xml_results:
        return None

    name = tag.get("title", tag.get("name"))
    if name:
        result.attributes["name"] = [name]
    result.collect_data(options.correct_only)
    return result


def get_file_list_from_result_tag(result_tag, table_definition_file):
    if not "filename" in result_tag.attrib:
        logging.warning(
            "Result tag without filename attribute in file '%s'.", table_definition_file
        )
        return []
    # expand wildcards
    return Util.get_file_list(
        os.path.join(os.path.dirname(table_definition_file), result_tag.get("filename"))
    )


def load_results_with_table_definition(
    result_files, table_definition, table_definition_file, options
):
    """
    Load results from given files with column definitions taken from a table-definition file.
    @return: a list of RunSetResult objects
    """
    columns = extract_columns_from_table_definition_file(
        table_definition, table_definition_file
    )
    columns_relevant_for_diff = _get_columns_relevant_for_diff(columns)

    return load_results(
        result_files,
        options=options,
        columns=columns,
        columns_relevant_for_diff=columns_relevant_for_diff,
    )


def extract_columns_from_table_definition_file(xmltag, table_definition_file):
    """
    Extract all columns mentioned in the result tag of a table definition file.
    """

    def handle_path(path):
        """Convert path from a path relative to table-definition file."""
        if not path or path.startswith("http://") or path.startswith("https://"):
            return path
        return os.path.join(os.path.dirname(table_definition_file), path)

    columns = list()
    for c in xmltag.findall("column"):
        scale_factor = c.get("scaleFactor")
        display_unit = c.get("displayUnit")
        source_unit = c.get("sourceUnit")

        new_column = Column(
            c.get("title"),
            c.text,
            c.get("numberOfDigits"),
            handle_path(c.get("href")),
            None,
            display_unit,
            source_unit,
            scale_factor,
            c.get("relevantForDiff"),
            c.get("displayTitle"),
        )
        columns.append(new_column)

    return columns


def _get_columns_relevant_for_diff(columns_to_show):
    """
    Extract columns that are relevant for the diff table.

    @param columns_to_show: (list) A list of columns that should be shown
    @return: (set) Set of columns that are relevant for the diff table. If
             none is marked relevant, the column named "status" will be
             returned in the set.
    """
    cols = set([col.title for col in columns_to_show if col.relevant_for_diff])
    if len(cols) == 0:
        return set([col.title for col in columns_to_show if col.title == "status"])
    else:
        return cols


def get_task_id(task, base_path_or_url):
    """
    Return a unique identifier for a given task.
    @param task: the XML element that represents a task
    @return a tuple with filename of task as first element
    """
    name = task.get("name")
    if base_path_or_url:
        if Util.is_url(base_path_or_url):
            name = urllib.parse.urljoin(base_path_or_url, name)
        else:
            name = os.path.normpath(
                os.path.join(os.path.dirname(base_path_or_url), name)
            )
    task_id = [name, task.get("properties"), task.get("runset")]
    return tuple(task_id)


loaded_tools = {}


def load_tool(result):
    """
    Load the module with the tool-specific code.
    """

    def load_tool_module(tool_module):
        if not tool_module:
            logging.warning(
                "Cannot extract values from log files for benchmark results %s "
                '(missing attribute "toolmodule" on tag "result").',
                Util.prettylist(result.attributes["name"]),
            )
            return None
        try:
            logging.debug("Loading %s", tool_module)
            return __import__(tool_module, fromlist=["Tool"]).Tool()
        except ImportError as ie:
            logging.warning(
                'Missing module "%s", cannot extract values from log files (ImportError: %s).',
                tool_module,
                ie,
            )
        except AttributeError:
            logging.warning(
                'The module "%s" does not define the necessary class Tool, '
                "cannot extract values from log files.",
                tool_module,
            )
        return None

    tool_module = (
        result.attributes["toolmodule"][0]
        if "toolmodule" in result.attributes
        else None
    )
    if tool_module in loaded_tools:
        return loaded_tools[tool_module]
    else:
        result = load_tool_module(tool_module)
        loaded_tools[tool_module] = result
        return result


class RunSetResult(object):
    """
    The Class RunSetResult contains all the results of one execution of a run set:
    the sourcefiles tags (with sourcefiles + values), the columns to show
    and the benchmark attributes.
    """

    def __init__(
        self,
        xml_results,
        attributes,
        columns,
        summary={},
        columns_relevant_for_diff=set(),
    ):
        self._xml_results = xml_results
        self.attributes = attributes
        # Copy the columns since they may be modified
        self.columns = copy.deepcopy(columns)
        self.summary = summary
        self.columns_relevant_for_diff = columns_relevant_for_diff

    def get_tasks(self):
        """
        Return the list of task ids for these results.
        May be called only after collect_data()
        """
        return [r.task_id for r in self.results]

    def append(self, resultFile, resultElem, all_columns=False):
        """
        Append the result for one run. Needs to be called before collect_data().
        """
        self._xml_results += [
            (result, resultFile) for result in _get_run_tags_from_xml(resultElem)
        ]
        for attrib, values in RunSetResult._extract_attributes_from_result(
            resultFile, resultElem
        ).items():
            self.attributes[attrib].extend(values)

        if not self.columns:
            self.columns = RunSetResult._extract_existing_columns_from_result(
                resultFile, resultElem, all_columns
            )

    def collect_data(self, correct_only):
        """
        Load the actual result values from the XML file and the log files.
        This may take some time if many log files have to be opened and parsed.
        """
        self.results = []

        def get_value_from_logfile(lines, identifier):
            """
            This method searches for values in lines of the content.
            It uses a tool-specific method to so.
            """
            return load_tool(self).get_value_from_output(lines, identifier)

        # Opening the ZIP archive with the logs for every run is too slow, we cache it.
        log_zip_cache = {}
        try:
            for xml_result, result_file in self._xml_results:
                self.results.append(
                    RunResult.create_from_xml(
                        xml_result,
                        get_value_from_logfile,
                        self.columns,
                        correct_only,
                        log_zip_cache,
                        self.columns_relevant_for_diff,
                        result_file,
                    )
                )
        finally:
            for file in log_zip_cache.values():
                file.close()

        for column in self.columns:
            column_values = (
                run_result.values[run_result.columns.index(column)]
                for run_result in self.results
            )
            column.type, column.unit, column.source_unit, column.scale_factor = get_column_type(
                column, column_values
            )

        del self._xml_results

    @staticmethod
<<<<<<< HEAD
    def create_from_xml(
        resultFile,
        resultElem,
        columns=None,
        all_columns=False,
        columns_relevant_for_diff=set(),
    ):
=======
    def create_from_xml(resultFile, resultElem, columns=None,
                        all_columns=False, columns_relevant_for_diff=set()):
>>>>>>> e8158401
        """
        This function extracts everything necessary for creating a RunSetResult object
        from the "result" XML tag of a benchmark result file.
        It returns a RunSetResult object, which is not yet fully initialized.
        To finish initializing the object, call collect_data()
        before using it for anything else
        (this is to separate the possibly costly collect_data() call from object instantiation).
        """
<<<<<<< HEAD
        attributes = RunSetResult._extract_attributes_from_result(
            resultFile, resultElem
        )
=======
        attributes = RunSetResult._extract_attributes_from_result(resultFile, resultElem)
>>>>>>> e8158401

        if not columns:
            columns = RunSetResult._extract_existing_columns_from_result(
                resultFile, resultElem, all_columns
            )

        summary = RunSetResult._extract_summary_from_result(resultElem, columns)

        return RunSetResult(
            [(result, resultFile) for result in _get_run_tags_from_xml(resultElem)],
            attributes,
            columns,
            summary,
            columns_relevant_for_diff,
        )

    @staticmethod
    def _extract_existing_columns_from_result(resultFile, resultElem, all_columns):
        run_results = _get_run_tags_from_xml(resultElem)
        if not run_results:
            logging.warning("Result file '%s' is empty.", resultFile)
            return []
        else:  # show all available columns
            column_names = set(
                c.get("title")
                for s in run_results
                for c in s.findall("column")
                if all_columns or c.get("hidden") != "true"
            )

            # Put main columns first, then rest sorted alphabetically
            columns = [
                column for column in MAIN_COLUMNS if column in column_names
            ] + sorted(column_names.difference(MAIN_COLUMNS))
            return [Column(title, None, None, None) for title in columns]

    @staticmethod
    def _extract_attributes_from_result(resultFile, resultTag):
        attributes = collections.defaultdict(list)

        # Defaults
        attributes["filename"] = [resultFile]
        attributes["branch"] = [
            os.path.basename(resultFile).split("#")[0] if "#" in resultFile else ""
        ]
        attributes["timelimit"] = ["-"]
        attributes["memlimit"] = ["-"]
        attributes["cpuCores"] = ["-"]
        attributes["displayName"] = []

        # Update with real values
        for attrib, value in resultTag.attrib.items():
            attributes[attrib] = [value]

        # Add system information if present
        for systemTag in sorted(
            resultTag.findall("systeminfo"),
            key=lambda systemTag: systemTag.get("hostname", "unknown"),
        ):
            cpuTag = systemTag.find("cpu")
            attributes["os"].append(systemTag.find("os").get("name"))
            attributes["cpu"].append(cpuTag.get("model"))
            attributes["cores"].append(cpuTag.get("cores"))
            attributes["freq"].append(cpuTag.get("frequency"))
            attributes["turbo"].append(cpuTag.get("turboboostActive"))
            attributes["ram"].append(systemTag.find("ram").get("size"))
            attributes["host"].append(systemTag.get("hostname", "unknown"))

        return attributes

    @staticmethod
    def _extract_summary_from_result(resultTag, columns):
        summary = collections.defaultdict(list)

        # Add summary for columns if present
        for column in resultTag.findall("column"):
            title = column.get("title")
            if title in (c.title for c in columns):
                summary[title] = column.get("value")

        return summary


def _get_run_tags_from_xml(result_elem):
    return result_elem.findall("run") + result_elem.findall("sourcefile")


def load_results(
    result_files,
    options,
    run_set_id=None,
    columns=None,
    columns_relevant_for_diff=set(),
):
    """Version of load_result for multiple input files that will be loaded concurrently."""
    return parallel.map(
        load_result,
        result_files,
        itertools.repeat(options),
        itertools.repeat(run_set_id),
        itertools.repeat(columns),
        itertools.repeat(columns_relevant_for_diff),
    )


def load_result(
    result_file, options, run_set_id=None, columns=None, columns_relevant_for_diff=set()
):
    """
    Completely handle loading a single result file.
    @param result_file the file to parse
    @param options additional options
    @param run_set_id the identifier of the run set
    @param columns the list of columns
    @param columns_relevant_for_diff a set of columns that is relevant for
                                     the diff table
    @return a fully ready RunSetResult instance or None
    """
    xml = parse_results_file(
        result_file, run_set_id=run_set_id, ignore_errors=options.ignore_errors
    )
    if xml is None:
        return None

    result = RunSetResult.create_from_xml(
        result_file,
        xml,
        columns=columns,
        all_columns=options.all_columns,
        columns_relevant_for_diff=columns_relevant_for_diff,
    )
    result.collect_data(options.correct_only)
    return result


def parse_results_file(resultFile, run_set_id=None, ignore_errors=False):
    """
    This function parses an XML file that contains the results of the execution of a run set.
    It returns the "result" XML tag.
    @param resultFile: The file name of the XML file that contains the results.
    @param run_set_id: An optional identifier of this set of results.
    """
<<<<<<< HEAD
    logging.info("    %s", resultFile)
=======
    logging.info('    %s', resultFile)
>>>>>>> e8158401
    url = Util.make_url(resultFile)

    parse = ElementTree.ElementTree().parse
    try:
        with Util.open_url_seekable(url, mode="rb") as f:
            try:
                try:
                    resultElem = parse(gzip.GzipFile(fileobj=f))
                except IOError:
                    f.seek(0)
                    resultElem = parse(bz2.BZ2File(f))
            except IOError:
                f.seek(0)
                resultElem = parse(f)
    except IOError as e:
        logging.error("Could not read result file %s: %s", resultFile, e)
        exit(1)
    except ElementTree.ParseError as e:
        logging.error("Result file %s is invalid: %s", resultFile, e)
        exit(1)

    if resultElem.tag not in ["result", "test"]:
        logging.error(
            "XML file with benchmark results seems to be invalid.\n"
            "The root element of the file is not named 'result' or 'test'.\n"
            "If you want to run a table-definition file,\n"
            "you should use the option '-x' or '--xml'."
        )
        exit(1)

    if ignore_errors and "error" in resultElem.attrib:
        logging.warning(
            'Ignoring file "%s" because of error: %s',
            resultFile,
            resultElem.attrib["error"],
        )
        return None

    if run_set_id is not None:
        for sourcefile in _get_run_tags_from_xml(resultElem):
            sourcefile.set("runset", run_set_id)

    insert_logfile_names(resultFile, resultElem)
    return resultElem


def insert_logfile_names(resultFile, resultElem):
    # get folder of logfiles (truncate end of XML file name and append .logfiles instead)
    log_folder = resultFile[0 : resultFile.rfind(".results.")] + ".logfiles/"

    # append begin of filename
    runSetName = resultElem.get("name")
    if runSetName is not None:
        blockname = resultElem.get("block")
        if blockname is None:
            log_folder += runSetName + "."
        elif blockname == runSetName:
            pass  # real runSetName is empty
        else:
            assert runSetName.endswith("." + blockname)
            runSetName = runSetName[: -(1 + len(blockname))]  # remove last chars
            log_folder += runSetName + "."

    # for each file: append original filename and insert log_file_name into sourcefileElement
    for sourcefile in _get_run_tags_from_xml(resultElem):
        if "logfile" in sourcefile.attrib:
            log_file = urllib.parse.urljoin(resultFile, sourcefile.get("logfile"))
        else:
            log_file = log_folder + os.path.basename(sourcefile.get("name")) + ".log"
        sourcefile.set("logfile", log_file)


def merge_tasks(runset_results):
    """
    This function merges the results of all RunSetResult objects.
    If necessary, it can merge lists of names: [A,C] + [A,B] --> [A,B,C]
    and add dummy elements to the results.
    It also ensures the same order of tasks.
    """
    task_list = []
    task_set = set()
    for runset in runset_results:
        index = -1
        currentresult_taskset = set()
        for task in runset.get_tasks():
            if task in currentresult_taskset:
                logging.warning("Task '%s' is present twice, skipping it.", task[0])
            else:
                currentresult_taskset.add(task)
                if task not in task_set:
                    task_list.insert(index + 1, task)
                    task_set.add(task)
                    index += 1
                else:
                    index = task_list.index(task)

    merge_task_lists(runset_results, task_list)


def merge_task_lists(runset_results, tasks):
    """
    Set the filelists of all RunSetResult elements so that they contain the same files
    in the same order. For missing files a dummy element is inserted.
    """
    for runset in runset_results:
        # create mapping from id to RunResult object
        # Use reversed list such that the first instance of equal tasks end up in dic
        dic = dict(
            [
                (run_result.task_id, run_result)
                for run_result in reversed(runset.results)
            ]
        )
        runset.results = []  # clear and repopulate results
        for task in tasks:
            run_result = dic.get(task)
            if run_result is None:
                logging.info(
                    "    No result for task '%s' in '%s'.",
                    task[0],
                    Util.prettylist(runset.attributes["filename"]),
                )
                # create an empty dummy element
                run_result = RunResult(
                    task,
                    None,
                    result.CATEGORY_MISSING,
                    None,
                    None,
                    runset.columns,
                    [None] * len(runset.columns),
                )
            runset.results.append(run_result)


def find_common_tasks(runset_results):
    tasks_in_first_runset = runset_results[0].get_tasks()

    task_set = set(tasks_in_first_runset)
    for result in runset_results:
        task_set = task_set & set(result.get_tasks())

    task_list = []
    if not task_set:
        logging.warning("No tasks are present in all benchmark results.")
    else:
        task_list = [task for task in tasks_in_first_runset if task in task_set]
        merge_task_lists(runset_results, task_list)


class RunResult(object):
    """
    The class RunResult contains the results of a single verification run.
    """

    def __init__(
        self,
        task_id,
        status,
        category,
        score,
        log_file,
        columns,
        values,
        columns_relevant_for_diff=set(),
        sourcefiles_exist=True,
    ):
        assert len(columns) == len(values)
        self.task_id = task_id
        self.sourcefiles_exist = sourcefiles_exist
        self.status = status
        self.log_file = log_file
        self.columns = columns
        self.values = values
        self.category = category
        self.score = score
        self.columns_relevant_for_diff = columns_relevant_for_diff

    @staticmethod
<<<<<<< HEAD
    def create_from_xml(
        sourcefileTag,
        get_value_from_logfile,
        listOfColumns,
        correct_only,
        log_zip_cache,
        columns_relevant_for_diff,
        result_file_or_url,
    ):
=======
    def create_from_xml(sourcefileTag, get_value_from_logfile, listOfColumns,
                        correct_only, log_zip_cache, columns_relevant_for_diff,
                        result_file_or_url):
>>>>>>> e8158401
        """
        This function collects the values from one run.
        Only columns that should be part of the table are collected.
        """

        def read_logfile_lines(log_file):
            if not log_file:
                return []
            log_file_url = Util.make_url(log_file)
            url_parts = urllib.parse.urlparse(log_file_url, allow_fragments=False)
            log_zip_path = os.path.dirname(url_parts.path) + ".zip"
            log_zip_url = urllib.parse.urlunparse(
                (
                    url_parts.scheme,
                    url_parts.netloc,
                    log_zip_path,
                    url_parts.params,
                    url_parts.query,
                    url_parts.fragment,
                )
            )
            path_in_zip = urllib.parse.unquote(
                os.path.relpath(url_parts.path, os.path.dirname(log_zip_path))
            )
            if log_zip_url.startswith("file:///") and not log_zip_path.startswith("/"):
                # Replace file:/// with file: for relative paths,
                # otherwise opening fails.
                log_zip_url = "file:" + log_zip_url[8:]

            try:
                with Util.open_url_seekable(log_file_url, "rt") as logfile:
                    return logfile.readlines()
            except IOError as unused_e1:
                try:
                    if log_zip_url not in log_zip_cache:
                        log_zip_cache[log_zip_url] = zipfile.ZipFile(
                            Util.open_url_seekable(log_zip_url, "rb")
                        )
                    log_zip = log_zip_cache[log_zip_url]

                    try:
                        with io.TextIOWrapper(log_zip.open(path_in_zip)) as logfile:
                            return logfile.readlines()
                    except KeyError:
                        logging.warning(
                            "Could not find logfile '%s' in archive '%s'.",
                            log_file,
                            log_zip_url,
                        )
                        return []

                except IOError as unused_e2:
                    logging.warning(
                        "Could not find logfile '%s' nor log archive '%s'.",
                        log_file,
                        log_zip_url,
                    )
                    return []

        status = Util.get_column_value(sourcefileTag, "status", "")
        category = Util.get_column_value(
            sourcefileTag, "category", result.CATEGORY_MISSING
        )
        score = result.score_for_task(
            sourcefileTag.get("properties", "").split(), category, status
        )
        logfileLines = None

        values = []

        for column in listOfColumns:  # for all columns that should be shown
            value = None  # default value
            if column.title.lower() == "status":
                value = status

            elif not correct_only or category == result.CATEGORY_CORRECT:
                if not column.pattern or column.href:
                    # collect values from XML
                    value = Util.get_column_value(sourcefileTag, column.title)

                else:  # collect values from logfile
                    if logfileLines is None:  # cache content
                        logfileLines = read_logfile_lines(sourcefileTag.get("logfile"))

                    value = get_value_from_logfile(logfileLines, column.pattern)

            if column.title.lower() == "score" and value is None and score is not None:
                # If no score column exists in the xml, take the internally computed score,
                # if available
                value = str(score)
            values.append(value)

        sourcefiles = sourcefileTag.get("files")
        if sourcefiles:
            if sourcefiles.startswith("["):
                sourcefileList = [
                    s.strip() for s in sourcefiles[1:-1].split(",") if s.strip()
                ]
                sourcefiles_exist = True if sourcefileList else False
            else:
                raise AssertionError("Unknown format for files tag:")
        else:
            sourcefiles_exist = False

        return RunResult(
            get_task_id(
                sourcefileTag, result_file_or_url if sourcefiles_exist else None
            ),
            status,
            category,
            score,
            sourcefileTag.get("logfile"),
            listOfColumns,
            values,
            columns_relevant_for_diff,
            sourcefiles_exist=sourcefiles_exist,
        )


class Row(object):
    """
    The class Row contains all the results for one sourcefile (a list of RunResult instances).
    It is identified by the name of the source file and optional additional data
    (such as the property).
    It corresponds to one complete row in the final tables.
    """

    def __init__(self, results):
        assert results
        self.results = results
        self.id = results[0].task_id
        self.has_sourcefile = results[0].sourcefiles_exist
        assert (
            len(set(r.task_id for r in results)) == 1
        ), "not all results are for same task"
        self.filename = self.id[0]

        property_names = self.id[1].split() if self.id[1] else []
        self.properties = []
        self.expected_results = {}

        if self.filename.endswith(".yml"):
            # try to find property file of task and create Property object
            try:
                task_template = model.load_task_definition_file(self.filename)
                for prop_dict in task_template.get("properties", []):
                    if "property_file" in prop_dict:
                        expanded = benchexec.util.expand_filename_pattern(
                            prop_dict["property_file"], os.path.dirname(self.filename)
                        )
                        if len(expanded) == 1:
                            prop = result.Property.create(
                                expanded[0], allow_unknown=True
                            )
                            if set(prop.names) == set(property_names):
                                self.properties.append(prop)
                                expected_result = prop_dict.get("expected_verdict")
                                if isinstance(expected_result, bool):
                                    self.expected_results[
                                        prop.name
                                    ] = result.ExpectedResult(
                                        expected_result, prop_dict.get("subproperty")
                                    )
                                break
            except BenchExecException as e:
                logging.debug(
                    "Could not load task-template file {}: {}".format(self.filename, e)
                )
        elif property_names:
            self.properties = [result.Property.create_from_names(property_names)]
            self.expected_results = result.expected_results_of_file(self.filename)

    def set_relative_path(self, common_prefix, base_dir):
        """
        generate output representation of rows
        """
        self.short_filename = self.filename.replace(common_prefix, "", 1)


def rows_to_columns(rows):
    """
    Convert a list of Rows into a column-wise list of list of RunResult
    """
    return zip(*[row.results for row in rows])


def get_rows(runSetResults):
    """
    Create list of rows with all data. Each row consists of several RunResults.
    """
    rows = []
    for task_results in zip(*[runset.results for runset in runSetResults]):
        rows.append(Row(task_results))

    return rows


def filter_rows_with_differences(rows):
    """
    Find all rows with differences in the status column.
    """
    if not rows:
        # empty table
        return []
    if len(rows[0].results) == 1:
        # table with single column
        return []

    def get_index_of_column(name, cols):
        for i in range(0, len(cols)):
            if cols[i].title == name:
                return i
        return -1

    def all_equal_result(listOfResults):
        relevant_columns = set()
        for res in listOfResults:
            for relevant_column in res.columns_relevant_for_diff:
                relevant_columns.add(relevant_column)
        if len(relevant_columns) == 0:
            relevant_columns.add("status")

        status = []
        for col in relevant_columns:
            # It's necessary to search for the index of a column every time
            # because they can differ between results
            status.append(
                set(
                    res.values[get_index_of_column(col, res.columns)]
                    for res in listOfResults
                )
            )

        return reduce(lambda x, y: x and (len(y) <= 1), status, True)

    rowsDiff = [row for row in rows if not all_equal_result(row.results)]

    if len(rowsDiff) == 0:
        logging.info("---> NO DIFFERENCE FOUND IN SELECTED COLUMNS")
    elif len(rowsDiff) == len(rows):
        logging.info(
            "---> DIFFERENCES FOUND IN ALL ROWS, NO NEED TO CREATE DIFFERENCE TABLE"
        )
        return []

    return rowsDiff


def get_table_head(runSetResults, commonFileNamePrefix):

    # This list contains the number of columns each run set has
    # (the width of a run set in the final table)
    # It is used for calculating the column spans of the header cells.
    runSetWidths = [len(runSetResult.columns) for runSetResult in runSetResults]

    for runSetResult in runSetResults:
        # Ugly because this overwrites the entries in the map,
        # but we don't need them anymore and this is the easiest way
        for key in runSetResult.attributes:
            values = runSetResult.attributes[key]
            if key == "turbo":
                turbo_values = list(set(values))
                if len(turbo_values) > 1:
                    turbo = "mixed"
                elif turbo_values[0] == "true":
                    turbo = "enabled"
                elif turbo_values[0] == "false":
                    turbo = "disabled"
                else:
                    turbo = None
                runSetResult.attributes["turbo"] = (
                    ", Turbo Boost: {}".format(turbo) if turbo else ""
                )

            elif key == "timelimit":

                def fix_unit_display(value):
                    if len(value) >= 2 and value[-1] == "s" and value[-2] != " ":
                        return value[:-1] + " s"
                    return value

                runSetResult.attributes[key] = Util.prettylist(
                    map(fix_unit_display, values)
                )

            elif key == "memlimit" or key == "ram":

                def round_to_MB(value):
                    try:
                        return "{:.0f} MB".format(
                            int(value) / _BYTE_FACTOR / _BYTE_FACTOR
                        )
                    except ValueError:
                        return value

                runSetResult.attributes[key] = Util.prettylist(map(round_to_MB, values))

            elif key == "freq":

                def round_to_MHz(value):
                    try:
                        return "{:.0f} MHz".format(int(value) / 1000 / 1000)
                    except ValueError:
                        return value

                runSetResult.attributes[key] = Util.prettylist(
                    map(round_to_MHz, values)
                )

            elif key == "host":
                runSetResult.attributes[key] = Util.prettylist(
                    Util.merge_entries_with_common_prefixes(values)
                )

            else:
                runSetResult.attributes[key] = Util.prettylist(values)

    def get_row(rowName, format_string, collapse=False, onlyIf=None, default="Unknown"):
        def format_cell(attributes):
            if onlyIf and not onlyIf in attributes:
                formatStr = default
            else:
                formatStr = format_string
            return formatStr.format(**attributes)

        values = [
            format_cell(runSetResult.attributes) for runSetResult in runSetResults
        ]
        if not any(values):
            return None  # skip row without values completely

        valuesAndWidths = (
            list(Util.collapse_equal_values(values, runSetWidths))
            if collapse
            else list(zip(values, runSetWidths))
        )

        return tempita.bunch(
            id=rowName.lower().split(" ")[0], name=rowName, content=valuesAndWidths
        )

    titles = [
        column.format_title()
        for runSetResult in runSetResults
        for column in runSetResult.columns
    ]
    runSetWidths1 = [1] * sum(runSetWidths)
    titleRow = tempita.bunch(
        id="columnTitles",
        name=commonFileNamePrefix,
        content=list(zip(titles, runSetWidths1)),
    )

    return {
        "tool": get_row("Tool", "{tool} {version}", collapse=True),
        "displayName": get_row("Benchmark", "{displayName}", collapse=True),
        "limit": get_row(
            "Limits",
            "timelimit: {timelimit}, memlimit: {memlimit}, CPU core limit: {cpuCores}",
            collapse=True,
        ),
        "host": get_row("Host", "{host}", collapse=True, onlyIf="host"),
        "os": get_row("OS", "{os}", collapse=True, onlyIf="os"),
        "system": get_row(
            "System",
            "CPU: {cpu}, cores: {cores}, frequency: {freq}{turbo}; RAM: {ram}",
            collapse=True,
            onlyIf="cpu",
        ),
        "date": get_row("Date of execution", "{date}", collapse=True),
        "runset": get_row("Run set", "{niceName}"),
        "branch": get_row("Branch", "{branch}"),
        "options": get_row("Options", "{options}"),
        "property": get_row(
            "Propertyfile",
            "{propertyfiles}",
            collapse=True,
            onlyIf="propertyfiles",
            default="",
        ),
        "title": titleRow,
    }


def select_relevant_id_columns(rows):
    """
    Find out which of the entries in Row.id are equal for all given rows.
    @return: A list of True/False values according to whether the i-th part of the id is always equal.
    """
    relevant_id_columns = [True]  # first column (file name) is always relevant
    if rows:
        prototype_id = rows[0].id
        for column in range(1, len(prototype_id)):

            def id_equal_to_prototype(row):
                return row.id[column] == prototype_id[column]

            relevant_id_columns.append(not all(map(id_equal_to_prototype, rows)))
    return relevant_id_columns


def get_stats_of_rows(rows):
    """Calculcate number of true/false tasks and maximum achievable score."""
    count_true = count_false = max_score = 0
    for row in rows:
        if not row.properties:
            logging.info("Missing property for %s.", row.filename)
            continue
        if len(row.properties) > 1:
            # multiple properties not yet supported
            count_true = count_false = max_score = 0
            break
        expected_result = row.expected_results.get(row.properties[0].name)
        if not expected_result:
            continue
        if expected_result.result is True:
            count_true += 1
        elif expected_result.result is False:
            count_false += 1
        for prop in row.properties:
            max_score += prop.max_score(expected_result)

    return max_score, count_true, count_false


def _contains_unconfirmed_results(rows_for_stats):
    for unconfirmed_stat in rows_for_stats[
        4
    ]:  # 5th position in rows_for_stats is 'unconfirmed_results'
        if unconfirmed_stat and unconfirmed_stat.sum > 0:
            return True
    return False


def get_stats(rows, local_summary, correct_only):
    result_cols = list(rows_to_columns(rows))  # column-wise
    stats = list(
        parallel.map(
            get_stats_of_run_set, result_cols, [correct_only] * len(result_cols)
        )
    )
    rowsForStats = list(map(Util.flatten, zip(*stats)))  # row-wise

    # find out column types for statistics columns
    if local_summary:
        rowsForStats.append(local_summary)
    columns = Util.flatten(run_result.columns for run_result in rows[0].results)
    stats_columns = []
    for i, column in enumerate(columns):
        column_values = [row[i] for row in rowsForStats]
        column_type, column_unit, column_source_unit, column_scale_factor = get_column_type(
            column, column_values
        )
        new_column = Column(
            column.title,
            column.pattern,
            column.number_of_significant_digits,
            column.href,
            column_type,
            column_unit,
            column_source_unit,
            column_scale_factor,
            column.display_title,
        )
        stats_columns.append(new_column)

    max_score, count_true, count_false = get_stats_of_rows(rows)
    task_counts = (
        "in total {0} true tasks, {1} false tasks".format(count_true, count_false)
        if count_true or count_false
        else ""
    )

    if max_score:
        score_row = tempita.bunch(
            id="score",
            title="score ({0} tasks, max score: {1})".format(len(rows), max_score),
            description=task_counts,
            content=rowsForStats[10],
        )

    if local_summary:
        summary_row = tempita.bunch(
            id=None,
            title="local summary",
            description="(This line contains some statistics from local execution. Only trust those values, if you use your own computer.)",
            content=local_summary,
        )

    def indent(n):
        return "&nbsp;" * (n * 4)

    stats_info_correct = [
        tempita.bunch(
            id=None,
            title=indent(1) + "correct results",
            description="(property holds + result is true) OR (property does not hold + result is false)",
            content=rowsForStats[1],
        ),
        tempita.bunch(
            id=None,
            title=indent(2) + "correct true",
            description="property holds + result is true",
            content=rowsForStats[2],
        ),
        tempita.bunch(
            id=None,
            title=indent(2) + "correct false",
            description="property does not hold + result is false",
            content=rowsForStats[3],
        ),
    ]
    stats_info_correct_unconfirmed = [
        tempita.bunch(
            id=None,
            title=indent(1) + "correct-unconfimed results",
            description="(property holds + result is true) OR (property does not hold + result is false), but unconfirmed",
            content=rowsForStats[4],
        ),
        tempita.bunch(
            id=None,
            title=indent(2) + "correct-unconfirmed true",
            description="property holds + result is true, but unconfirmed",
            content=rowsForStats[5],
        ),
        tempita.bunch(
            id=None,
            title=indent(2) + "correct-unconfirmed false",
            description="property does not hold + result is false, but unconfirmed",
            content=rowsForStats[6],
        ),
    ]
    stats_info_wrong = [
        tempita.bunch(
            id=None,
            title=indent(1) + "incorrect results",
            description="(property holds + result is false) OR (property does not hold + result is true)",
            content=rowsForStats[7],
        ),
        tempita.bunch(
            id=None,
            title=indent(2) + "incorrect true",
            description="property does not hold + result is true",
            content=rowsForStats[8],
        ),
        tempita.bunch(
            id=None,
            title=indent(2) + "incorrect false",
            description="property holds + result is false",
            content=rowsForStats[9],
        ),
    ]
    if _contains_unconfirmed_results(rowsForStats):
        stats_info = (
            stats_info_correct + stats_info_correct_unconfirmed + stats_info_wrong
        )
    elif count_true or count_false:
        stats_info = stats_info_correct + stats_info_wrong
    else:
        stats_info = []
    return (
        [
            tempita.bunch(
                id=None, title="total", description=task_counts, content=rowsForStats[0]
            )
        ]
        + ([summary_row] if local_summary else [])
        + stats_info
        + ([score_row] if max_score else []),
        stats_columns,
    )


def get_stats_of_run_set(runResults, correct_only):
    """
    This function returns the numbers of the statistics.
    @param runResults: All the results of the execution of one run set (as list of RunResult objects)
    """

    # convert:
    # [['TRUE', 0,1], ['FALSE', 0,2]] -->  [['TRUE', 'FALSE'], [0,1, 0,2]]
    # in python2 this is a list, in python3 this is the iterator of the list
    # this works, because we iterate over the list some lines below
    listsOfValues = zip(*[runResult.values for runResult in runResults])

    columns = runResults[0].columns
    main_status_list = [
        (runResult.category, runResult.status) for runResult in runResults
    ]

    # collect some statistics
    totalRow = []
    correctRow = []
    correctTrueRow = []
    correctFalseRow = []
    correctUnconfirmedRow = []
    correctUnconfirmedTrueRow = []
    correctUnconfirmedFalseRow = []
    incorrectRow = []
    wrongTrueRow = []
    wrongFalseRow = []
    scoreRow = []

    status_col_index = 0  # index of 'status' column
    for index, (column, values) in enumerate(zip(columns, listsOfValues)):
        col_type = column.type.type
        if col_type != ColumnType.text:
            if col_type == ColumnType.main_status or col_type == ColumnType.status:
                if col_type == ColumnType.main_status:
                    status_col_index = index
                    score = StatValue(
                        sum(run_result.score or 0 for run_result in runResults)
                    )
                else:
                    score = None

                total = StatValue(
                    len(
                        [
                            runResult.values[index]
                            for runResult in runResults
                            if runResult.status
                        ]
                    )
                )

                curr_status_list = [
                    (runResult.category, runResult.values[index])
                    for runResult in runResults
                ]

                counts = collections.Counter(
                    (category, result.get_result_classification(status))
                    for category, status in curr_status_list
                )
                countCorrectTrue = counts[
                    result.CATEGORY_CORRECT, result.RESULT_CLASS_TRUE
                ]
                countCorrectFalse = counts[
                    result.CATEGORY_CORRECT, result.RESULT_CLASS_FALSE
                ]
                countCorrectUnconfirmedTrue = counts[
                    result.CATEGORY_CORRECT_UNCONFIRMED, result.RESULT_CLASS_TRUE
                ]
                countCorrectUnconfirmedFalse = counts[
                    result.CATEGORY_CORRECT_UNCONFIRMED, result.RESULT_CLASS_FALSE
                ]
                countWrongTrue = counts[result.CATEGORY_WRONG, result.RESULT_CLASS_TRUE]
                countWrongFalse = counts[
                    result.CATEGORY_WRONG, result.RESULT_CLASS_FALSE
                ]

                correct = StatValue(countCorrectTrue + countCorrectFalse)
                correctTrue = StatValue(countCorrectTrue)
                correctFalse = StatValue(countCorrectFalse)
                correctUnconfirmed = StatValue(
                    countCorrectUnconfirmedTrue + countCorrectUnconfirmedFalse
                )
                correctUnconfirmedTrue = StatValue(countCorrectUnconfirmedTrue)
                correctUnconfirmedFalse = StatValue(countCorrectUnconfirmedFalse)
                incorrect = StatValue(countWrongTrue + countWrongFalse)
                wrongTrue = StatValue(countWrongTrue)
                wrongFalse = StatValue(countWrongFalse)

            else:
                assert column.is_numeric()
                total, correct, correctTrue, correctFalse, correctUnconfirmed, correctUnconfirmedTrue, correctUnconfirmedFalse, incorrect, wrongTrue, wrongFalse = get_stats_of_number_column(
                    values, main_status_list, column.title, correct_only
                )

                score = None

        else:
            total, correct, correctTrue, correctFalse, correctUnconfirmed, correctUnconfirmedTrue, correctUnconfirmedFalse, incorrect, wrongTrue, wrongFalse = (
                None,
                None,
                None,
                None,
                None,
                None,
                None,
                None,
                None,
                None,
            )
            score = None

        totalRow.append(total)
        correctRow.append(correct)
        correctTrueRow.append(correctTrue)
        correctFalseRow.append(correctFalse)
        correctUnconfirmedRow.append(correctUnconfirmed)
        correctUnconfirmedTrueRow.append(correctUnconfirmedTrue)
        correctUnconfirmedFalseRow.append(correctUnconfirmedFalse)
        incorrectRow.append(incorrect)
        wrongTrueRow.append(wrongTrue)
        wrongFalseRow.append(wrongFalse)
        scoreRow.append(score)

    def replace_irrelevant(row):
        if not row:
            return
        count = row[status_col_index]
        if not count or not count.sum:
            for i in range(1, len(row)):
                row[i] = None

    replace_irrelevant(totalRow)
    replace_irrelevant(correctRow)
    replace_irrelevant(correctTrueRow)
    replace_irrelevant(correctFalseRow)
    replace_irrelevant(correctUnconfirmedRow)
    replace_irrelevant(correctUnconfirmedTrueRow)
    replace_irrelevant(correctUnconfirmedFalseRow)
    replace_irrelevant(incorrectRow)
    replace_irrelevant(wrongTrueRow)
    replace_irrelevant(wrongFalseRow)
    replace_irrelevant(scoreRow)

<<<<<<< HEAD
    stats = (
        totalRow,
        correctRow,
        correctTrueRow,
        correctFalseRow,
        correctUnconfirmedRow,
        correctUnconfirmedTrueRow,
        correctUnconfirmedFalseRow,
        incorrectRow,
        wrongTrueRow,
        wrongFalseRow,
        scoreRow,
    )
=======
    stats = (totalRow, correctRow, correctTrueRow, correctFalseRow,
             correctUnconfirmedRow, correctUnconfirmedTrueRow, correctUnconfirmedFalseRow,
             incorrectRow, wrongTrueRow, wrongFalseRow,
             scoreRow)
>>>>>>> e8158401
    return stats


class StatValue(object):
    def __init__(
        self, sum, min=None, max=None, avg=None, median=None, stdev=None
    ):  # @ReservedAssignment
        self.sum = sum
        self.min = min
        self.max = max
        self.avg = avg
        self.median = median
        self.stdev = stdev

    def __str__(self):
        return str(self.sum)

    @classmethod
    def from_list(cls, values):
        if any(math.isnan(v) for v in values if v is not None):
            return StatValue(nan, nan, nan, nan, nan, nan)

        values = sorted(v for v in values if v is not None)
        if not values:
            return StatValue(0)

        values_len = len(values)
        min_value = values[0]
        max_value = values[-1]

        if min_value == -inf and max_value == +inf:
            values_sum = nan
            mean = nan
            stdev = nan
        elif max_value == inf:
            values_sum = inf
            mean = inf
            stdev = inf
        elif min_value == -inf:
            values_sum = -inf
            mean = -inf
            stdev = inf
        else:
            values_sum = sum(values)
            mean = values_sum / values_len

            stdev = Decimal(0)
            for v in values:
                diff = v - mean
                stdev += diff * diff
            stdev = (stdev / values_len).sqrt()

        half, len_is_odd = divmod(values_len, 2)
        if len_is_odd:
            median = values[half]
        else:
            median = (values[half - 1] + values[half]) / Decimal(2)

        return StatValue(
            values_sum,
            min=min_value,
            max=max_value,
            avg=mean,
            median=median,
            stdev=stdev,
        )


def get_stats_of_number_column(values, categoryList, columnTitle, correct_only):
    assert len(values) == len(categoryList)
    try:
        valueList = [Util.to_decimal(v) for v in values]
    except InvalidOperation as e:
        if columnTitle != "host" and not columnTitle.endswith("status"):
            # We ignore values of columns 'host' and 'status'.
            logging.warning("%s. Statistics may be wrong.", e)
<<<<<<< HEAD
        return (
            StatValue(0),
            StatValue(0),
            StatValue(0),
            StatValue(0),
            StatValue(0),
            StatValue(0),
            StatValue(0),
            StatValue(0),
            StatValue(0),
            StatValue(0),
        )
=======
        return (StatValue(0), StatValue(0), StatValue(0), StatValue(0),
                StatValue(0), StatValue(0), StatValue(0),
                StatValue(0), StatValue(0), StatValue(0))
>>>>>>> e8158401

    valuesPerCategory = collections.defaultdict(list)
    for value, catStat in zip(valueList, categoryList):
        category, status = catStat
        if status is None:
            continue
        valuesPerCategory[category, result.get_result_classification(status)].append(
            value
        )

    return (
        StatValue.from_list(valueList),
        StatValue.from_list(
            valuesPerCategory[result.CATEGORY_CORRECT, result.RESULT_CLASS_TRUE]
            + valuesPerCategory[result.CATEGORY_CORRECT, result.RESULT_CLASS_FALSE]
        ),
        StatValue.from_list(
            valuesPerCategory[result.CATEGORY_CORRECT, result.RESULT_CLASS_TRUE]
        ),
        StatValue.from_list(
            valuesPerCategory[result.CATEGORY_CORRECT, result.RESULT_CLASS_FALSE]
        ),
        StatValue.from_list(
            valuesPerCategory[
                result.CATEGORY_CORRECT_UNCONFIRMED, result.RESULT_CLASS_TRUE
            ]
            + valuesPerCategory[
                result.CATEGORY_CORRECT_UNCONFIRMED, result.RESULT_CLASS_FALSE
            ]
        ),
        StatValue.from_list(
            valuesPerCategory[
                result.CATEGORY_CORRECT_UNCONFIRMED, result.RESULT_CLASS_TRUE
            ]
        ),
        StatValue.from_list(
            valuesPerCategory[
                result.CATEGORY_CORRECT_UNCONFIRMED, result.RESULT_CLASS_FALSE
            ]
        ),
        StatValue.from_list(
            valuesPerCategory[result.CATEGORY_WRONG, result.RESULT_CLASS_TRUE]
            + valuesPerCategory[result.CATEGORY_WRONG, result.RESULT_CLASS_FALSE]
        )
        if not correct_only
        else None,
        StatValue.from_list(
            valuesPerCategory[result.CATEGORY_WRONG, result.RESULT_CLASS_TRUE]
        )
        if not correct_only
        else None,
        StatValue.from_list(
            valuesPerCategory[result.CATEGORY_WRONG, result.RESULT_CLASS_FALSE]
        )
        if not correct_only
        else None,
    )


def get_regression_count(rows, ignoreFlappingTimeouts):  # for options.dump_counts
    """Count the number of regressions, i.e., differences in status of the two right-most results
    where the new one is not "better" than the old one.
    Any change in status between error, unknown, and wrong result is a regression.
    Different kind of errors or wrong results are also a regression.
    """

    def status_is(run_result, status):
        # startswith is used because status can be "TIMEOUT (TRUE)" etc., which count as "TIMEOUT"
        return run_result.status and run_result.status.startswith(status)

    def any_status_is(run_results, status):
        for run_result in run_results:
            if status_is(run_result, status):
                return True
        return False

    regressions = 0
    for row in rows:
        if len(row.results) < 2:
            return 0  # no regressions at all with only one run

        # "new" and "old" are the latest two results
        new = row.results[-1]
        old = row.results[-2]

        if new.category == result.CATEGORY_CORRECT:
            continue  # no regression if result is correct

        if new.status == old.status:
            continue  # no regression if result is the same as before
        if status_is(new, "TIMEOUT") and status_is(old, "TIMEOUT"):
            continue  # no regression if both are some form of timeout
        if status_is(new, "OUT OF MEMORY") and status_is(old, "OUT OF MEMORY"):
            continue  # same for OOM

        if (
            ignoreFlappingTimeouts
            and status_is(new, "TIMEOUT")
            and any_status_is(row.results[:-2], "TIMEOUT")
        ):
            continue  # flapping timeout because any of the older results is also a timeout

        regressions += 1

    return regressions


def get_counts(rows):  # for options.dump_counts
    countsList = []

    for runResults in rows_to_columns(rows):
        counts = collections.Counter(runResult.category for runResult in runResults)
        countsList.append(
            (
                counts[result.CATEGORY_CORRECT],
                counts[result.CATEGORY_WRONG],
                counts[result.CATEGORY_UNKNOWN]
                + counts[result.CATEGORY_ERROR]
                + counts[None],  # for rows without a result
            )
        )

    return countsList


def get_summary(runSetResults):
    summaryStats = []
    available = False
    for runSetResult in runSetResults:
        for column in runSetResult.columns:
            if (
                column.is_numeric()
                and column.title in runSetResult.summary
                and runSetResult.summary[column.title] != ""
            ):

                available = True
                try:
                    value = StatValue(
                        Util.to_decimal(runSetResult.summary[column.title])
                    )
                except InvalidOperation:
                    value = None
            else:
                value = None
            summaryStats.append(value)

    return summaryStats if available else None


<<<<<<< HEAD
def create_tables(
    name, runSetResults, rows, rowsDiff, outputPath, outputFilePattern, options
):
=======
def create_tables(name, runSetResults, rows, rowsDiff, outputPath, outputFilePattern, options):
>>>>>>> e8158401
    """
    Create tables and write them to files.
    @return a list of futures to allow waiting for completion
    """

    # get common folder of sourcefiles
    # os.path.commonprefix can return a partial path component (does not truncate on /)
    common_prefix = os.path.commonprefix([r.filename for r in rows])
    common_prefix = common_prefix[: common_prefix.rfind("/") + 1]
    for row in rows:
        Row.set_relative_path(row, common_prefix, outputPath)

    # compute nice name of each run set for displaying
    firstBenchmarkName = Util.prettylist(runSetResults[0].attributes["benchmarkname"])
    allBenchmarkNamesEqual = all(
        Util.prettylist(r.attributes["benchmarkname"]) == firstBenchmarkName
        for r in runSetResults
    )
    for r in runSetResults:
        if not r.attributes["name"]:
            r.attributes["niceName"] = r.attributes["benchmarkname"]
        elif allBenchmarkNamesEqual:
            r.attributes["niceName"] = r.attributes["name"]
        else:
            r.attributes["niceName"] = [
                Util.prettylist(r.attributes["benchmarkname"])
                + "."
                + Util.prettylist(r.attributes["name"])
            ]

    # dummy object as dict replacement for simpler syntax
    template_values = lambda: None
    template_values.head = get_table_head(runSetResults, common_prefix)
    template_values.run_sets = [
        runSetResult.attributes for runSetResult in runSetResults
    ]
    template_values.columns = [
        [column for column in runSet.columns] for runSet in runSetResults
    ]
    template_values.columnTitles = [
        [column.format_title() for column in runSet.columns] for runSet in runSetResults
    ]

    template_values.relevant_id_columns = select_relevant_id_columns(rows)
    template_values.count_id_columns = template_values.relevant_id_columns.count(True)

    template_values.lib_url = options.lib_url
    template_values.base_dir = outputPath
    template_values.href_base = (
        os.path.dirname(options.xmltablefile) if options.xmltablefile else None
    )
    template_values.version = __version__

    futures = []

    def write_table(table_type, title, rows, use_local_summary):
        # calculate statistics if necessary
        if not options.format == ["csv"]:
            local_summary = get_summary(runSetResults) if use_local_summary else None
            stats, stats_columns = get_stats(rows, local_summary, options.correct_only)
        else:
            stats = stats_columns = None

        for template_format in options.format or TEMPLATE_FORMATS:
            if outputFilePattern == "-":
                outfile = None
                logging.info(
                    "Writing %s to stdout...", template_format.upper().ljust(4)
                )
            else:
                outfile = os.path.join(
                    outputPath,
                    outputFilePattern.format(
                        name=name, type=table_type, ext=template_format
                    ),
                )
                logging.info(
                    "Writing %s into %s ...", template_format.upper().ljust(4), outfile
                )

            this_template_values = dict(
                title=title, body=rows, foot=stats, foot_columns=stats_columns
            )
            this_template_values.update(template_values.__dict__)

            futures.append(
                parallel.submit(
                    write_table_in_format,
                    template_format,
                    outfile,
                    this_template_values,
                    options.show_table and template_format == "html",
                )
            )

    # write normal tables
    write_table(
        "table",
        name,
        rows,
        use_local_summary=(not options.correct_only and not options.common),
    )

    # write difference tables
    if rowsDiff:
        write_table("diff", name + " differences", rowsDiff, use_local_summary=False)

    return futures


def write_table_in_format(template_format, outfile, template_values, show_table):
    # read template
    Template = tempita.HTMLTemplate if template_format == "html" else tempita.Template
    template_file = TEMPLATE_FILE_NAME.format(format=template_format)
    try:
        template_content = __loader__.get_data(template_file).decode(TEMPLATE_ENCODING)
    except NameError:
        with open(template_file, mode="r") as f:
            template_content = f.read()
    template = Template(template_content, namespace=TEMPLATE_NAMESPACE)

    result = template.substitute(**template_values)

    # write file
    if not outfile:
        print(result, end="")
    else:
        with open(outfile, "w") as file:
            file.write(result)

        if show_table:
            try:
                with open(os.devnull, "w") as devnull:
                    subprocess.Popen(
                        ["xdg-open", outfile], stdout=devnull, stderr=devnull
                    )
            except OSError:
                pass


def basename_without_ending(file):
    name = os.path.basename(file)
    if name.endswith(".xml"):
        name = name[:-4]
    elif name.endswith(".xml.gz"):
        name = name[:-7]
    elif name.endswith(".xml.bz2"):
        name = name[:-8]
    return name


def create_argument_parser():
    parser = argparse.ArgumentParser(
        fromfile_prefix_chars="@",
        description="""Create tables with the results of one or more benchmark executions.
           Command-line parameters can additionally be read from a file if file name prefixed with '@' is given as argument.
           Part of BenchExec: https://github.com/sosy-lab/benchexec/""",
    )

    parser.add_argument(
        "tables",
        metavar="RESULT",
        type=str,
        nargs="*",
        help="XML file with the results from the benchmark script",
    )
    parser.add_argument(
        "-x",
        "--xml",
        action="store",
        type=str,
        dest="xmltablefile",
        help="XML file with the table definition.",
    )
    parser.add_argument(
        "-o",
        "--outputpath",
        action="store",
        type=str,
        dest="outputPath",
        help="Output path for the tables. If '-', the tables are written to stdout.",
    )
    parser.add_argument(
        "-n",
        "--name",
        action="store",
        type=str,
        dest="output_name",
        help="Base name of the created output files.",
    )
    parser.add_argument(
        "--ignore-erroneous-benchmarks",
        action="store_true",
        dest="ignore_errors",
        help="Ignore incomplete result files or results where the was an error during benchmarking.",
    )
    parser.add_argument(
        "-d",
        "--dump",
        action="store_true",
        dest="dump_counts",
        help="Print summary statistics for regressions and the good, bad, and unknown counts.",
    )
    parser.add_argument(
        "--ignore-flapping-timeout-regressions",
        action="store_true",
        dest="ignoreFlappingTimeouts",
        help="For the regression-count statistics, do not count regressions to timeouts if the file already had timeouts before.",
    )
    parser.add_argument(
        "-f",
        "--format",
        action="append",
        choices=TEMPLATE_FORMATS,
        help="Which format to generate (HTML or CSV). Can be specified multiple times. If not specified, all are generated.",
    )
    parser.add_argument(
        "-c",
        "--common",
        action="store_true",
        dest="common",
        help="Put only sourcefiles into the table for which all benchmarks contain results.",
    )
    parser.add_argument(
        "--no-diff",
        action="store_false",
        dest="write_diff_table",
        help="Do not output a table with result differences between benchmarks.",
    )
    parser.add_argument(
        "--correct-only",
        action="store_true",
        dest="correct_only",
        help="Clear all results (e.g., time) in cases where the result was not correct.",
    )
    parser.add_argument(
        "--all-columns",
        action="store_true",
        dest="all_columns",
        help="Show all columns in tables, including those that are normally hidden.",
    )
    parser.add_argument(
        "--offline",
        action="store_const",
        dest="lib_url",
        const=LIB_URL_OFFLINE,
        default=LIB_URL,
        help="Expect JS libs in libs/javascript/ instead of retrieving them from a CDN. "
        "Currently does not work for all libs.",
    )
    parser.add_argument(
        "--show",
        action="store_true",
        dest="show_table",
        help="Open the produced HTML table(s) in the default browser.",
    )
    parser.add_argument(
        "-q",
        "--quiet",
        action="store_true",
        help="Do not show informational messages, only warnings.",
    )
    parser.add_argument(
        "--version", action="version", version="%(prog)s " + __version__
    )
    return parser


def sigint_handler(*args, **kwargs):
    # Use SystemExit instead of KeyboardInterrupt to avoid ugly stack traces for each worker
    sys.exit(1)


def main(args=None):
    if sys.version_info < (3,):
        sys.exit("table-generator needs Python 3 to run.")
    signal.signal(signal.SIGINT, sigint_handler)

    arg_parser = create_argument_parser()
    options = arg_parser.parse_args((args or sys.argv)[1:])

    benchexec.util.setup_logging(
        format="%(levelname)s: %(message)s",
        level=logging.WARNING if options.quiet else logging.INFO,
    )

    global parallel
    import concurrent.futures

    cpu_count = 1
    try:
        cpu_count = os.cpu_count() or 1
    except AttributeError:
        pass
    # Use up to cpu_count*2 workers because some tasks are I/O bound.
    parallel = concurrent.futures.ProcessPoolExecutor(max_workers=cpu_count * 2)

    name = options.output_name
    outputPath = options.outputPath
    if outputPath == "-":
        # write to stdout
        outputFilePattern = "-"
        outputPath = "."
    else:
        outputFilePattern = "{name}.{type}.{ext}"

    if options.xmltablefile:
        try:
            table_definition = parse_table_definition_file(options.xmltablefile)

            if table_definition_lists_result_files(table_definition):
                if options.tables:
                    arg_parser.error(
                        "Invalid additional arguments '{}'.".format(
                            " ".join(options.tables)
                        )
                    )

                runSetResults = load_results_from_table_definition(
                    table_definition, options.xmltablefile, options
                )

            else:
                if not options.tables:
                    arg_parser.error(
                        "No result files given. Either list them on the command line "
                        "or with <result> tags in the table-definiton file."
                    )

                result_files = Util.extend_file_list(options.tables)  # expand wildcards
                runSetResults = load_results_with_table_definition(
                    result_files, table_definition, options.xmltablefile, options
                )

        except Util.TableDefinitionError as e:
            logging.error("Fault in {}: {}".format(options.xmltablefile, e.message))
            exit(1)

        if not name:
            name = basename_without_ending(options.xmltablefile)

        if not outputPath:
            outputPath = os.path.dirname(options.xmltablefile)

    else:
        if options.tables:
            inputFiles = options.tables
        else:
            searchDir = outputPath or DEFAULT_OUTPUT_PATH
            logging.info("Searching result files in '%s'...", searchDir)
            inputFiles = [os.path.join(searchDir, "*.results*.xml")]

        inputFiles = Util.extend_file_list(inputFiles)  # expand wildcards
        runSetResults = load_results(inputFiles, options)

        if len(inputFiles) == 1:
            if not name:
                name = basename_without_ending(inputFiles[0])
            if not outputFilePattern == "-":
                outputFilePattern = "{name}.{ext}"
        else:
            if not name:
                name = (
                    NAME_START + "." + time.strftime("%Y-%m-%d_%H%M", time.localtime())
                )

        if inputFiles and not outputPath:
            path = os.path.dirname(inputFiles[0])
            if not "://" in path and all(
                path == os.path.dirname(file) for file in inputFiles
            ):
                outputPath = path
            else:
                outputPath = DEFAULT_OUTPUT_PATH

    if not outputPath:
        outputPath = "."

    runSetResults = [r for r in runSetResults if r is not None]
    if not runSetResults:
        logging.error("No benchmark results found.")
        exit(1)

    logging.info("Merging results...")
    if options.common:
        find_common_tasks(runSetResults)
    else:
        # merge list of run sets, so that all run sets contain the same tasks
        merge_tasks(runSetResults)

    rows = get_rows(runSetResults)
    if not rows:
        logging.warning("No results found, no tables produced.")
        exit()
    rowsDiff = filter_rows_with_differences(rows) if options.write_diff_table else []

    logging.info("Generating table...")
    if not os.path.isdir(outputPath) and not outputFilePattern == "-":
        os.makedirs(outputPath)
    futures = create_tables(
        name, runSetResults, rows, rowsDiff, outputPath, outputFilePattern, options
    )

    if options.dump_counts:  # print some stats for Buildbot
        print(
            "REGRESSIONS {}".format(
                get_regression_count(rows, options.ignoreFlappingTimeouts)
            )
        )
        countsList = get_counts(rows)
        print("STATS")
        for counts in countsList:
            print(" ".join(str(e) for e in counts))

    for f in futures:
        f.result()  # to get any exceptions that may have occurred
    logging.info("done")

    parallel.shutdown(wait=True)


if __name__ == "__main__":
    sys.exit(main())<|MERGE_RESOLUTION|>--- conflicted
+++ resolved
@@ -443,7 +443,6 @@
         del self._xml_results
 
     @staticmethod
-<<<<<<< HEAD
     def create_from_xml(
         resultFile,
         resultElem,
@@ -451,10 +450,6 @@
         all_columns=False,
         columns_relevant_for_diff=set(),
     ):
-=======
-    def create_from_xml(resultFile, resultElem, columns=None,
-                        all_columns=False, columns_relevant_for_diff=set()):
->>>>>>> e8158401
         """
         This function extracts everything necessary for creating a RunSetResult object
         from the "result" XML tag of a benchmark result file.
@@ -463,13 +458,9 @@
         before using it for anything else
         (this is to separate the possibly costly collect_data() call from object instantiation).
         """
-<<<<<<< HEAD
         attributes = RunSetResult._extract_attributes_from_result(
             resultFile, resultElem
         )
-=======
-        attributes = RunSetResult._extract_attributes_from_result(resultFile, resultElem)
->>>>>>> e8158401
 
         if not columns:
             columns = RunSetResult._extract_existing_columns_from_result(
@@ -612,11 +603,7 @@
     @param resultFile: The file name of the XML file that contains the results.
     @param run_set_id: An optional identifier of this set of results.
     """
-<<<<<<< HEAD
     logging.info("    %s", resultFile)
-=======
-    logging.info('    %s', resultFile)
->>>>>>> e8158401
     url = Util.make_url(resultFile)
 
     parse = ElementTree.ElementTree().parse
@@ -796,7 +783,6 @@
         self.columns_relevant_for_diff = columns_relevant_for_diff
 
     @staticmethod
-<<<<<<< HEAD
     def create_from_xml(
         sourcefileTag,
         get_value_from_logfile,
@@ -806,11 +792,6 @@
         columns_relevant_for_diff,
         result_file_or_url,
     ):
-=======
-    def create_from_xml(sourcefileTag, get_value_from_logfile, listOfColumns,
-                        correct_only, log_zip_cache, columns_relevant_for_diff,
-                        result_file_or_url):
->>>>>>> e8158401
         """
         This function collects the values from one run.
         Only columns that should be part of the table are collected.
@@ -1530,7 +1511,6 @@
     replace_irrelevant(wrongFalseRow)
     replace_irrelevant(scoreRow)
 
-<<<<<<< HEAD
     stats = (
         totalRow,
         correctRow,
@@ -1544,12 +1524,6 @@
         wrongFalseRow,
         scoreRow,
     )
-=======
-    stats = (totalRow, correctRow, correctTrueRow, correctFalseRow,
-             correctUnconfirmedRow, correctUnconfirmedTrueRow, correctUnconfirmedFalseRow,
-             incorrectRow, wrongTrueRow, wrongFalseRow,
-             scoreRow)
->>>>>>> e8158401
     return stats
 
 
@@ -1626,7 +1600,6 @@
         if columnTitle != "host" and not columnTitle.endswith("status"):
             # We ignore values of columns 'host' and 'status'.
             logging.warning("%s. Statistics may be wrong.", e)
-<<<<<<< HEAD
         return (
             StatValue(0),
             StatValue(0),
@@ -1639,11 +1612,6 @@
             StatValue(0),
             StatValue(0),
         )
-=======
-        return (StatValue(0), StatValue(0), StatValue(0), StatValue(0),
-                StatValue(0), StatValue(0), StatValue(0),
-                StatValue(0), StatValue(0), StatValue(0))
->>>>>>> e8158401
 
     valuesPerCategory = collections.defaultdict(list)
     for value, catStat in zip(valueList, categoryList):
@@ -1794,13 +1762,9 @@
     return summaryStats if available else None
 
 
-<<<<<<< HEAD
 def create_tables(
     name, runSetResults, rows, rowsDiff, outputPath, outputFilePattern, options
 ):
-=======
-def create_tables(name, runSetResults, rows, rowsDiff, outputPath, outputFilePattern, options):
->>>>>>> e8158401
     """
     Create tables and write them to files.
     @return a list of futures to allow waiting for completion
