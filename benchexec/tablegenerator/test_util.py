# This file is part of BenchExec, a framework for reliable benchmarking:
# https://github.com/sosy-lab/benchexec
#
# SPDX-FileCopyrightText: 2007-2020 Dirk Beyer <https://www.sosy-lab.org>
#
# SPDX-License-Identifier: Apache-2.0

from decimal import Decimal
from benchexec.tablegenerator import util
import pytest


class TestUnit:
    def test_split_number_and_unit(self):
        assert util.split_number_and_unit("") == ("", "")
        assert util.split_number_and_unit("1") == ("1", "")
        assert util.split_number_and_unit("1s") == ("1", "s")
        assert util.split_number_and_unit("111s") == ("111", "s")
        assert util.split_number_and_unit("s1") == ("s1", "")
        assert util.split_number_and_unit("s111") == ("s111", "")
        assert util.split_number_and_unit("-1s") == ("-1", "s")
        assert util.split_number_and_unit("1abc") == ("1", "abc")
        assert util.split_number_and_unit("abc") == ("", "abc")
        assert util.split_number_and_unit("abc1abc") == ("abc1", "abc")
        assert util.split_number_and_unit("abc1abc1abc") == ("abc1abc1", "abc")

    def test_split_string_at_suffix(self):
        assert util.split_string_at_suffix("") == ("", "")
        assert util.split_string_at_suffix("1") == ("", "1")
        assert util.split_string_at_suffix("1s") == ("1s", "")
        assert util.split_string_at_suffix("111s") == ("111s", "")
        assert util.split_string_at_suffix("s1") == ("s", "1")
        assert util.split_string_at_suffix("s111") == ("s", "111")
        assert util.split_string_at_suffix("-1s") == ("-1s", "")
        assert util.split_string_at_suffix("abc1") == ("abc", "1")
        assert util.split_string_at_suffix("abc") == ("abc", "")
        assert util.split_string_at_suffix("abc1abc") == ("abc1abc", "")
        assert util.split_string_at_suffix("abc1abc1") == ("abc1abc", "1")

<<<<<<< HEAD
    def test_print_decimal_roundtrip(self):
        test_values = [
            "NaN",
            "Inf",
            "-Inf",
            "+Inf",
            "0",
            "-0",
            "+0",
            "0.0",
            "-0.0",
            "0.00000000000000000000",
            "0.00000000000000000001",
            "0.00000000123450000000",
            "0.1",
            "0.10000000000000000000",
            "0.99999999999999999999",
            "1",
            "-1",
            "+1",
            "1000000000000000000000",
            "10000000000.0000000000",
        ]
        for value in test_values:
            expected = value.lstrip("+")
            assert expected == util.print_decimal(Decimal(value))

    def test_print_decimal_int(self):
        test_values = ["0e0", "-0e0", "0e20", "1e0", "1e20", "0e10"]
        for value in test_values:
            value = Decimal(value)
            expected = str(value.quantize(1))
            assert "e" not in expected
            assert expected == util.print_decimal(value)

    def test_print_decimal_float(self):
        test_values = ["1e-4", "123e-4", "1234e-4", "1234e-5", "1234e-6"]
        for value in test_values:
            expected = str(float(value))
            assert "e" not in expected
            assert expected == util.print_decimal(Decimal(value))

=======
>>>>>>> fa1a3b06
    def test_roman_number_conversion(self):
        test_data = {
            1: "I",
            2: "II",
            3: "III",
            4: "IV",
            5: "V",
            6: "VI",
            7: "VII",
            8: "VIII",
            9: "IX",
            10: "X",
            11: "XI",
            14: "XIV",
            21: "XXI",
            49: "XLIX",
            50: "L",
            99: "XCIX",
            100: "C",
            849: "DCCCXLIX",
            999: "CMXCIX",
            1000: "M",
            3000: "MMM",
            3333: "MMMCCCXXXIII",
            10_001: "MMMMMMMMMMI",
        }

        for k, v in test_data.items():
            assert v == util.number_to_roman_string(k)
            assert str(v) == util.number_to_roman_string(k)

        with pytest.raises(ValueError):
            util.number_to_roman_string(-1)
        with pytest.raises(ValueError):
            util.number_to_roman_string(0)

        with pytest.raises(ValueError):
            util.number_to_roman_string("forty-two")

    def test_cap_first_letter(self):
        test_data = {
            "test": "Test",
            "tHis is gREAT": "THis is gREAT",
            "BIG WORD": "BIG WORD",
            " leading space": " leading space",
            "": "",
        }
        for k, v in test_data.items():
            assert v == util.cap_first_letter(k)

    def test_merge_lists(self):
        l1 = (1, 2, 3)
        assert list(l1) == util.merge_lists([l1])
        assert list(l1) == util.merge_lists([l1, l1])
        assert list(l1) == util.merge_lists([l1, l1, l1, l1, l1, l1, l1])
        assert list(l1) == util.merge_lists([[], l1, l1, []])
        assert list(l1) == util.merge_lists([[1, 2, 3], [1, 2], [1]])
        assert list(l1) == util.merge_lists([[1, 2, 3], [2, 3], [3]])
        assert list(l1) == util.merge_lists([[1], [1, 2], [1, 2, 3]])
        assert list(l1) == util.merge_lists([[3], [2, 3], [1, 2, 3]])
        assert [1, 2, 3, 4, 5, 6] == util.merge_lists([[1, 2, 4, 6], [1, 2, 3, 4, 5]])

    def test_find_common_elements(self):
<<<<<<< HEAD
        assert [] == util.find_common_elements([[]])
        assert [] == util.find_common_elements([[], [1, 2, 3]])
        assert [] == util.find_common_elements([[], [1, 2, 3], [1, 2, 3]])
        assert [] == util.find_common_elements([[1, 2, 3], [1, 2, 3], []])
        assert [] == util.find_common_elements([[1], [2], [3]])
        assert [1, 2, 3] == util.find_common_elements([[1, 2, 3]])
        assert [1, 2, 3] == util.find_common_elements([[1, 2, 3], [1, 2, 3]])
        assert [1, 2, 3] == util.find_common_elements([[1, 2, 3, 4], [1, 2, 3, 5]])
=======
        self.assertListEqual([], util.find_common_elements([[]]))
        self.assertListEqual([], util.find_common_elements([[], [1, 2, 3]]))
        self.assertListEqual([], util.find_common_elements([[], [1, 2, 3], [1, 2, 3]]))
        self.assertListEqual([], util.find_common_elements([[1, 2, 3], [1, 2, 3], []]))
        self.assertListEqual([], util.find_common_elements([[1], [2], [3]]))
        self.assertListEqual([1, 2, 3], util.find_common_elements([[1, 2, 3]]))
        self.assertListEqual(
            [1, 2, 3], util.find_common_elements([[1, 2, 3], [1, 2, 3]])
        )
        self.assertListEqual(
            [1, 2, 3], util.find_common_elements([[1, 2, 3, 4], [1, 2, 3, 5]])
        )

    def test_to_decimal_empty(self):
        self.assertIsNone(util.to_decimal(None))
        self.assertIsNone(util.to_decimal(""))
        self.assertIsNone(util.to_decimal(" "))

    def test_to_decimal_str(self):
        self.assertTrue(util.to_decimal("NaN").is_nan())
        self.assertTrue(util.to_decimal(" NaN ").is_nan())
        self.assertEqual(Decimal("+Inf"), util.to_decimal("Inf"))
        self.assertEqual(Decimal("+Inf"), util.to_decimal(" Inf "))
        self.assertEqual(Decimal("+Inf"), util.to_decimal("+inf"))
        self.assertEqual(Decimal("-Inf"), util.to_decimal("-inf"))
        self.assertEqual(Decimal("1.234"), util.to_decimal("1.234"))
        self.assertEqual(Decimal("1.234"), util.to_decimal(" 1.234 s "))
        self.assertEqual(Decimal("1.234"), util.to_decimal("+1.234"))
        self.assertEqual(Decimal("-1.234"), util.to_decimal("-1.234"))

    def test_to_decimal_numeric(self):
        self.assertEqual(Decimal("-1"), util.to_decimal(-1))
        self.assertEqual(Decimal(-1.234), util.to_decimal(-1.234))
        self.assertEqual(Decimal("-1.234"), util.to_decimal(Decimal("-1.234")))
>>>>>>> fa1a3b06
<|MERGE_RESOLUTION|>--- conflicted
+++ resolved
@@ -37,7 +37,6 @@
         assert util.split_string_at_suffix("abc1abc") == ("abc1abc", "")
         assert util.split_string_at_suffix("abc1abc1") == ("abc1abc", "1")
 
-<<<<<<< HEAD
     def test_print_decimal_roundtrip(self):
         test_values = [
             "NaN",
@@ -80,8 +79,6 @@
             assert "e" not in expected
             assert expected == util.print_decimal(Decimal(value))
 
-=======
->>>>>>> fa1a3b06
     def test_roman_number_conversion(self):
         test_data = {
             1: "I",
@@ -145,7 +142,6 @@
         assert [1, 2, 3, 4, 5, 6] == util.merge_lists([[1, 2, 4, 6], [1, 2, 3, 4, 5]])
 
     def test_find_common_elements(self):
-<<<<<<< HEAD
         assert [] == util.find_common_elements([[]])
         assert [] == util.find_common_elements([[], [1, 2, 3]])
         assert [] == util.find_common_elements([[], [1, 2, 3], [1, 2, 3]])
@@ -154,39 +150,25 @@
         assert [1, 2, 3] == util.find_common_elements([[1, 2, 3]])
         assert [1, 2, 3] == util.find_common_elements([[1, 2, 3], [1, 2, 3]])
         assert [1, 2, 3] == util.find_common_elements([[1, 2, 3, 4], [1, 2, 3, 5]])
-=======
-        self.assertListEqual([], util.find_common_elements([[]]))
-        self.assertListEqual([], util.find_common_elements([[], [1, 2, 3]]))
-        self.assertListEqual([], util.find_common_elements([[], [1, 2, 3], [1, 2, 3]]))
-        self.assertListEqual([], util.find_common_elements([[1, 2, 3], [1, 2, 3], []]))
-        self.assertListEqual([], util.find_common_elements([[1], [2], [3]]))
-        self.assertListEqual([1, 2, 3], util.find_common_elements([[1, 2, 3]]))
-        self.assertListEqual(
-            [1, 2, 3], util.find_common_elements([[1, 2, 3], [1, 2, 3]])
-        )
-        self.assertListEqual(
-            [1, 2, 3], util.find_common_elements([[1, 2, 3, 4], [1, 2, 3, 5]])
-        )
+        
+    def test_to_decimal_empty():
+        assert util.to_decimal(None) is None
+        assert util.to_decimal("") is None
+        assert util.to_decimal(" ") is None
 
-    def test_to_decimal_empty(self):
-        self.assertIsNone(util.to_decimal(None))
-        self.assertIsNone(util.to_decimal(""))
-        self.assertIsNone(util.to_decimal(" "))
+    def test_to_decimal_str():
+        assert util.to_decimal("NaN").is_nan()
+        assert util.to_decimal(" NaN ").is_nan()
+        assert Decimal("+Inf") == util.to_decimal("Inf")
+        assert Decimal("+Inf") == util.to_decimal(" Inf ")
+        assert Decimal("+Inf") == util.to_decimal("+inf")
+        assert Decimal("-Inf") == util.to_decimal("-inf")
+        assert Decimal("1.234") == util.to_decimal("1.234")
+        assert Decimal("1.234") == util.to_decimal(" 1.234 s ")
+        assert Decimal("1.234") == util.to_decimal("+1.234")
+        assert Decimal("-1.234") == util.to_decimal("-1.234")
 
-    def test_to_decimal_str(self):
-        self.assertTrue(util.to_decimal("NaN").is_nan())
-        self.assertTrue(util.to_decimal(" NaN ").is_nan())
-        self.assertEqual(Decimal("+Inf"), util.to_decimal("Inf"))
-        self.assertEqual(Decimal("+Inf"), util.to_decimal(" Inf "))
-        self.assertEqual(Decimal("+Inf"), util.to_decimal("+inf"))
-        self.assertEqual(Decimal("-Inf"), util.to_decimal("-inf"))
-        self.assertEqual(Decimal("1.234"), util.to_decimal("1.234"))
-        self.assertEqual(Decimal("1.234"), util.to_decimal(" 1.234 s "))
-        self.assertEqual(Decimal("1.234"), util.to_decimal("+1.234"))
-        self.assertEqual(Decimal("-1.234"), util.to_decimal("-1.234"))
-
-    def test_to_decimal_numeric(self):
-        self.assertEqual(Decimal("-1"), util.to_decimal(-1))
-        self.assertEqual(Decimal(-1.234), util.to_decimal(-1.234))
-        self.assertEqual(Decimal("-1.234"), util.to_decimal(Decimal("-1.234")))
->>>>>>> fa1a3b06
+    def test_to_decimal_numeric():
+        assert Decimal("-1") == util.to_decimal(-1)
+        assert Decimal(-1.234) == util.to_decimal(-1.234)
+        assert Decimal("-1.234") == util.to_decimal(Decimal("-1.234"))