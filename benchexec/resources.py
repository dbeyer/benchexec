--- conflicted
+++ resolved
@@ -70,7 +70,6 @@
     """
     hierarchy_levels = []
     try:
-<<<<<<< HEAD
         # read list of available CPU cores (int)
         allCpus_list = get_cpu_list(my_cgroups, coreSet)
 
@@ -100,6 +99,7 @@
             cores_of_group = get_group_mapping(cores_of_NUMA_Region)
             if cores_of_group:
                 hierarchy_levels.append(cores_of_group)
+        
 
         # read & prepare mapping of cores to CPU/physical package/socket?
         cores_of_package = get_package_mapping(allCpus_list)
@@ -124,22 +124,6 @@
         cores_of_book = get_book_mapping(allCpus_list)
         if cores_of_book:
             hierarchy_levels.append(cores_of_book)
-=======
-        # read list of available CPU cores
-        allCpus = my_cgroups.read_allowed_cpus()
-
-        # Filter CPU cores according to the list of identifiers provided by a user
-        if coreSet:
-            invalid_cores = sorted(set(coreSet).difference(set(allCpus)))
-            if len(invalid_cores) > 0:
-                raise ValueError(
-                    "The following provided CPU cores are not available: "
-                    + ", ".join(map(str, invalid_cores))
-                )
-            allCpus = [core for core in allCpus if core in coreSet]
-
-        logging.debug("List of available CPU cores is %s.", allCpus)
->>>>>>> 30a0e4bc
 
     except ValueError as e:
         sys.exit(f"Could not read CPU information from kernel: {e}")
@@ -574,7 +558,7 @@
 # return list of available CPU cores
 def get_cpu_list(my_cgroups, coreSet=None):
     # read list of available CPU cores
-    allCpus = util.parse_int_list(my_cgroups.get_value(cgroups.CPUSET, "cpus"))
+    allCpus = my_cgroups.read_allowed_cpus()
 
     # Filter CPU cores according to the list of identifiers provided by a user
     if coreSet:
