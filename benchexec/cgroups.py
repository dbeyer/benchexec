# BenchExec is a framework for reliable benchmarking.
# This file is part of BenchExec.
#
# Copyright (C) 2007-2015  Dirk Beyer
# All rights reserved.
#
# Licensed under the Apache License, Version 2.0 (the "License");
# you may not use this file except in compliance with the License.
# You may obtain a copy of the License at
#
#     http://www.apache.org/licenses/LICENSE-2.0
#
# Unless required by applicable law or agreed to in writing, software
# distributed under the License is distributed on an "AS IS" BASIS,
# WITHOUT WARRANTIES OR CONDITIONS OF ANY KIND, either express or implied.
# See the License for the specific language governing permissions and
# limitations under the License.

# prepare for Python 3
from __future__ import absolute_import, division, print_function, unicode_literals

# THIS MODULE HAS TO WORK WITH PYTHON 2.7!

import logging
import os
import shutil
import signal
import tempfile
import time

from benchexec import util

__all__ = [
    "find_my_cgroups",
    "find_cgroups_of_process",
    "BLKIO",
    "CPUACCT",
    "CPUSET",
    "FREEZER",
    "MEMORY",
]

CGROUP_FALLBACK_PATH = "system.slice/benchexec-cgroup.service"
"""If we do not have write access to the current cgroup,
attempt to use this sub-cgroup as fallback."""

<<<<<<< HEAD
CGROUP_NAME_PREFIX = "benchmark_"

BLKIO = "blkio"
CPUACCT = "cpuacct"
CPUSET = "cpuset"
FREEZER = "freezer"
MEMORY = "memory"
ALL_KNOWN_SUBSYSTEMS = set(
    [
        # cgroups for BenchExec
        BLKIO,
        CPUACCT,
        CPUSET,
        FREEZER,
        MEMORY,
        # other cgroups users might want
        "cpu",
        "devices",
        "net_cls",
        "net_prio",
        "hugetlb",
        "perf_event",
        "pids",
    ]
)
=======
CGROUP_NAME_PREFIX='benchmark_'

BLKIO = 'blkio'
CPUACCT = 'cpuacct'
CPUSET = 'cpuset'
FREEZER = 'freezer'
MEMORY = 'memory'
ALL_KNOWN_SUBSYSTEMS = {BLKIO, CPUACCT, CPUSET, FREEZER, MEMORY, 'cpu',
                        'devices', 'net_cls', 'net_prio', 'hugetlb',
                        'perf_event', 'pids'}
>>>>>>> e8158401


def find_my_cgroups(cgroup_paths=None):
    """
    Return a Cgroup object with the cgroups of the current process.
    Note that it is not guaranteed that all subsystems are available
    in the returned object, as a subsystem may not be mounted.
    Check with "subsystem in <instance>" before using.
    A subsystem may also be present but we do not have the rights to create
    child cgroups, this can be checked with require_subsystem().
    @param cgroup_paths: If given, use this instead of reading /proc/self/cgroup.
    """
    logging.debug(
        "Analyzing /proc/mounts and /proc/self/cgroup for determining cgroups."
    )
    if cgroup_paths is None:
        my_cgroups = dict(_find_own_cgroups())
    else:
        my_cgroups = dict(_parse_proc_pid_cgroup(cgroup_paths))

    cgroupsParents = {}
    for subsystem, mount in _find_cgroup_mounts():
        # Ignore mount points where we do not have any access,
        # e.g. because a parent directory has insufficient permissions
        # (lxcfs mounts cgroups under /run/lxcfs in such a way).
        if os.access(mount, os.F_OK):
            cgroupPath = os.path.join(mount, my_cgroups[subsystem])
            if not os.access(cgroupPath, os.W_OK) and os.access(
                os.path.join(cgroupPath, CGROUP_FALLBACK_PATH), os.W_OK
            ):
                cgroupPath = os.path.join(cgroupPath, CGROUP_FALLBACK_PATH)
            cgroupsParents[subsystem] = cgroupPath

    return Cgroup(cgroupsParents)


def find_cgroups_of_process(pid):
    """
    Return a Cgroup object that represents the cgroups of a given process.
    """
    with open("/proc/{}/cgroup".format(pid), "rt") as cgroups_file:
        return find_my_cgroups(cgroups_file)


def _find_cgroup_mounts():
    """
    Return the information which subsystems are mounted where.
    @return a generator of tuples (subsystem, mountpoint)
    """
    try:
        with open("/proc/mounts", "rt") as mountsFile:
            for mount in mountsFile:
                mount = mount.split(" ")
                if mount[2] == "cgroup":
                    mountpoint = mount[1]
                    options = mount[3]
                    for option in options.split(","):
                        if option in ALL_KNOWN_SUBSYSTEMS:
                            yield (option, mountpoint)
    except IOError:
        logging.exception("Cannot read /proc/mounts")


def _find_own_cgroups():
    """
    For all subsystems, return the information in which (sub-)cgroup this process is in.
    (Each process is in exactly cgroup in each hierarchy.)
    @return a generator of tuples (subsystem, cgroup)
    """
    try:
        with open("/proc/self/cgroup", "rt") as ownCgroupsFile:
            for cgroup in _parse_proc_pid_cgroup(ownCgroupsFile):
                yield cgroup
    except IOError:
        logging.exception("Cannot read /proc/self/cgroup")


def _parse_proc_pid_cgroup(content):
    """
    Parse a /proc/*/cgroup file into tuples of (subsystem,cgroup).
    @param content: An iterable over the lines of the file.
    @return: a generator of tuples
    """
    for ownCgroup in content:
        # each line is "id:subsystem,subsystem:path"
        ownCgroup = ownCgroup.strip().split(":")
        try:
            path = ownCgroup[2][1:]  # remove leading /
        except IndexError:
            raise IndexError("index out of range for " + str(ownCgroup))
        for subsystem in ownCgroup[1].split(","):
            yield (subsystem, path)


def kill_all_tasks_in_cgroup(cgroup, kill_process_fn):
    tasksFile = os.path.join(cgroup, "tasks")
    freezer_file = os.path.join(cgroup, "freezer.state")

    def try_write_to_freezer(content):
        try:
            util.write_file(content, freezer_file)
        except IOError:
            pass  # expected if freezer not enabled, we try killing without it

    i = 0
    while True:
        i += 1
        # TODO We can probably remove this loop over signals and just send
        # SIGKILL. We added this loop when killing sub-processes was not reliable
        # and we did not know why, but now it is reliable.
        for sig in [signal.SIGKILL, signal.SIGINT, signal.SIGTERM]:
            try_write_to_freezer("FROZEN")
            with open(tasksFile, "rt") as tasks:
                task = None
                for task in tasks:
                    task = task.strip()
                    if i > 1:
                        logging.warning(
                            "Run has left-over process with pid %s "
                            "in cgroup %s, sending signal %s (try %s).",
                            task,
                            cgroup,
                            sig,
                            i,
                        )
                    kill_process_fn(int(task), sig)

                if task is None:
                    return  # No process was hanging, exit
            try_write_to_freezer("THAWED")
            # wait for the process to exit, this might take some time
            time.sleep(i * 0.5)


def remove_cgroup(cgroup):
    if not os.path.exists(cgroup):
        logging.warning("Cannot remove CGroup %s, because it does not exist.", cgroup)
        return
    assert os.path.getsize(os.path.join(cgroup, "tasks")) == 0
    try:
        os.rmdir(cgroup)
    except OSError:
        # sometimes this fails because the cgroup is still busy, we try again once
        try:
            os.rmdir(cgroup)
        except OSError as e:
            logging.warning(
                "Failed to remove cgroup %s: error %s (%s)", cgroup, e.errno, e.strerror
            )


def _register_process_with_cgrulesengd(pid):
    """Tell cgrulesengd daemon to not move the given process into other cgroups,
    if libcgroup is available.
    """
    # Logging/printing from inside preexec_fn would end up in the output file,
    # not in the correct logger, thus it is disabled here.
    from ctypes import cdll

    try:
        libcgroup = cdll.LoadLibrary("libcgroup.so.1")
        failure = libcgroup.cgroup_init()
        if failure:
            pass
            # print('Could not initialize libcgroup, error {}'.format(success))
        else:
            CGROUP_DAEMON_UNCHANGE_CHILDREN = 0x1
            failure = libcgroup.cgroup_register_unchanged_process(
                pid, CGROUP_DAEMON_UNCHANGE_CHILDREN
            )
            if failure:
                pass
                # print('Could not register process to cgrulesndg, error {}. '
                #      'Probably the daemon will mess up our cgroups.'.format(success))
    except OSError:
        pass
        # print('libcgroup is not available: {}'.format(e.strerror))


class Cgroup(object):
    def __init__(self, cgroupsPerSubsystem):
        assert set(cgroupsPerSubsystem.keys()) <= ALL_KNOWN_SUBSYSTEMS
        assert all(cgroupsPerSubsystem.values())
        # Also update self.paths on every update to this!
        self.per_subsystem = cgroupsPerSubsystem
        self.paths = set(cgroupsPerSubsystem.values())  # without duplicates

    def __contains__(self, key):
        return key in self.per_subsystem

    def __getitem__(self, key):
        return self.per_subsystem[key]

    def __str__(self):
        return str(self.paths)

    def require_subsystem(self, subsystem, log_method=logging.warning):
        """
        Check whether the given subsystem is enabled and is writable
        (i.e., new cgroups can be created for it).
        Produces a log message for the user if one of the conditions is not fulfilled.
        If the subsystem is enabled but not writable, it will be removed from
        this instance such that further checks with "in" will return "False".
        @return A boolean value.
        """
        if not subsystem in self:
            log_method(
                "Cgroup subsystem %s is not enabled. "
                'Please enable it with "sudo mount -t cgroup none /sys/fs/cgroup".',
                subsystem,
            )
            return False

        try:
            test_cgroup = self.create_fresh_child_cgroup(subsystem)
            test_cgroup.remove()
        except OSError as e:
            self.paths = set(self.per_subsystem.values())
            log_method(
                "Cannot use cgroup hierarchy mounted at {0} for subsystem {1}, reason: {2}. "
                "If permissions are wrong, please run \"sudo chmod o+wt '{0}'\".".format(
                    self.per_subsystem[subsystem], subsystem, e.strerror
                )
            )
            del self.per_subsystem[subsystem]
            return False

        return True

    def create_fresh_child_cgroup(self, *subsystems):
        """
        Create child cgroups of the current cgroup for at least the given subsystems.
        @return: A Cgroup instance representing the new child cgroup(s).
        """
        assert set(subsystems).issubset(self.per_subsystem.keys())
        createdCgroupsPerSubsystem = {}
        createdCgroupsPerParent = {}
        for subsystem in subsystems:
            parentCgroup = self.per_subsystem[subsystem]
            if parentCgroup in createdCgroupsPerParent:
                # reuse already created cgroup
                createdCgroupsPerSubsystem[subsystem] = createdCgroupsPerParent[
                    parentCgroup
                ]
                continue

            cgroup = tempfile.mkdtemp(prefix=CGROUP_NAME_PREFIX, dir=parentCgroup)
            createdCgroupsPerSubsystem[subsystem] = cgroup
            createdCgroupsPerParent[parentCgroup] = cgroup

            # add allowed cpus and memory to cgroup if necessary
            # (otherwise we can't add any tasks)
            def copy_parent_to_child(name):
                shutil.copyfile(
                    os.path.join(parentCgroup, name), os.path.join(cgroup, name)
                )

            try:
                copy_parent_to_child("cpuset.cpus")
                copy_parent_to_child("cpuset.mems")
            except IOError:
                # expected to fail if cpuset subsystem is not enabled in this hierarchy
                pass

        return Cgroup(createdCgroupsPerSubsystem)

    def add_task(self, pid):
        """
        Add a process to the cgroups represented by this instance.
        """
        _register_process_with_cgrulesengd(pid)
        for cgroup in self.paths:
            with open(os.path.join(cgroup, "tasks"), "w") as tasksFile:
                tasksFile.write(str(pid))

    def get_all_tasks(self, subsystem):
        """
        Return a generator of all PIDs currently in this cgroup for the given subsystem.
        """
        with open(
            os.path.join(self.per_subsystem[subsystem], "tasks"), "r"
        ) as tasksFile:
            for line in tasksFile:
                yield int(line)

    def kill_all_tasks(self, kill_process_fn):
        """
        Kill all tasks in this cgroup forcefully.
        """
        for cgroup in self.paths:
            kill_all_tasks_in_cgroup(cgroup, kill_process_fn)

    def kill_all_tasks_recursively(self, kill_process_fn):
        """
        Kill all tasks in this cgroup and all its children cgroups forcefully.
        Additionally, the children cgroups will be deleted.
        """

        def kill_all_tasks_in_cgroup_recursively(cgroup):
            files = [os.path.join(cgroup, f) for f in os.listdir(cgroup)]
            subdirs = filter(os.path.isdir, files)

            for subCgroup in subdirs:
                kill_all_tasks_in_cgroup_recursively(subCgroup)
                remove_cgroup(subCgroup)

            kill_all_tasks_in_cgroup(cgroup, kill_process_fn)

        for cgroup in self.paths:
            kill_all_tasks_in_cgroup_recursively(cgroup)

    def has_value(self, subsystem, option):
        """
        Check whether the given value exists in the given subsystem.
        Does not make a difference whether the value is readable, writable, or both.
        Do not include the subsystem name in the option name.
        Only call this method if the given subsystem is available.
        """
        assert subsystem in self
        return os.path.isfile(
            os.path.join(self.per_subsystem[subsystem], subsystem + "." + option)
        )

    def get_value(self, subsystem, option):
        """
        Read the given value from the given subsystem.
        Do not include the subsystem name in the option name.
        Only call this method if the given subsystem is available.
        """
        assert subsystem in self, "Subsystem {} is missing".format(subsystem)
        return util.read_file(self.per_subsystem[subsystem], subsystem + "." + option)

    def get_file_lines(self, subsystem, option):
        """
        Read the lines of the given file from the given subsystem.
        Do not include the subsystem name in the option name.
        Only call this method if the given subsystem is available.
        """
        assert subsystem in self
        with open(
            os.path.join(self.per_subsystem[subsystem], subsystem + "." + option)
        ) as f:
            for line in f:
                yield line

    def get_key_value_pairs(self, subsystem, filename):
        """
        Read the lines of the given file from the given subsystem
        and split the lines into key-value pairs.
        Do not include the subsystem name in the option name.
        Only call this method if the given subsystem is available.
        """
        assert subsystem in self
        return util.read_key_value_pairs_from_file(
            self.per_subsystem[subsystem], subsystem + "." + filename
        )

    def set_value(self, subsystem, option, value):
        """
        Write the given value for the given subsystem.
        Do not include the subsystem name in the option name.
        Only call this method if the given subsystem is available.
        """
        assert subsystem in self
        util.write_file(
            str(value), self.per_subsystem[subsystem], subsystem + "." + option
        )

    def remove(self):
        """
        Remove all cgroups this instance represents from the system.
        This instance is afterwards not usable anymore!
        """
        for cgroup in self.paths:
            remove_cgroup(cgroup)

        del self.paths
        del self.per_subsystem

    def read_cputime(self):
        """
        Read the cputime usage of this cgroup. CPUACCT cgroup needs to be available.
        @return cputime usage in seconds
        """
        # convert nano-seconds to seconds
        return float(self.get_value(CPUACCT, "usage")) / 1000000000

    def read_allowed_memory_banks(self):
        """Get the list of all memory banks allowed by this cgroup."""
        return util.parse_int_list(self.get_value(CPUSET, "mems"))<|MERGE_RESOLUTION|>--- conflicted
+++ resolved
@@ -44,7 +44,6 @@
 """If we do not have write access to the current cgroup,
 attempt to use this sub-cgroup as fallback."""
 
-<<<<<<< HEAD
 CGROUP_NAME_PREFIX = "benchmark_"
 
 BLKIO = "blkio"
@@ -52,36 +51,22 @@
 CPUSET = "cpuset"
 FREEZER = "freezer"
 MEMORY = "memory"
-ALL_KNOWN_SUBSYSTEMS = set(
-    [
-        # cgroups for BenchExec
-        BLKIO,
-        CPUACCT,
-        CPUSET,
-        FREEZER,
-        MEMORY,
-        # other cgroups users might want
-        "cpu",
-        "devices",
-        "net_cls",
-        "net_prio",
-        "hugetlb",
-        "perf_event",
-        "pids",
-    ]
-)
-=======
-CGROUP_NAME_PREFIX='benchmark_'
-
-BLKIO = 'blkio'
-CPUACCT = 'cpuacct'
-CPUSET = 'cpuset'
-FREEZER = 'freezer'
-MEMORY = 'memory'
-ALL_KNOWN_SUBSYSTEMS = {BLKIO, CPUACCT, CPUSET, FREEZER, MEMORY, 'cpu',
-                        'devices', 'net_cls', 'net_prio', 'hugetlb',
-                        'perf_event', 'pids'}
->>>>>>> e8158401
+ALL_KNOWN_SUBSYSTEMS = {
+    # cgroups for BenchExec
+    BLKIO,
+    CPUACCT,
+    CPUSET,
+    FREEZER,
+    MEMORY,
+    # other cgroups users might want
+    "cpu",
+    "devices",
+    "net_cls",
+    "net_prio",
+    "hugetlb",
+    "perf_event",
+    "pids",
+}
 
 
 def find_my_cgroups(cgroup_paths=None):
